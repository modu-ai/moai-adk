# Changelog

All notable changes to this project will be documented in this file.

The format is based on [Keep a Changelog](https://keepachangelog.com/en/1.0.0/),
and this project adheres to [Semantic Versioning](https://semver.org/spec/v2.0.0.html).

---

<<<<<<< HEAD
## [v0.4.0] - 2025-Q1 (계획 중)

> **⚠️ 현재 계획 단계**: 이 버전은 아직 릴리즈되지 않았습니다. 자세한 내용은 [UPDATE-PLAN-0.4.0.md](UPDATE-PLAN-0.4.0.md)를 참고하세요.
=======
## [v0.4.0] - 2025-10-20 (Phase 1 완료, 진행 중)

> **📍 현재 진행 상태**: Skills 표준화 Phase 1 완료 (SPEC-SKILLS-REDESIGN-001 v0.1.0)
>
> Phase 1 완료: 모든 44개 Skills 재구성, 4-Tier 아키텍처 구현, Progressive Disclosure 메커니즘 활성화
>
> 다음 단계: 로컬 템플릿 업데이트 및 최종 검증 (Phase 2 예정)
>>>>>>> a9e9ee34

### 🎯 Skills Revolution - 개발자 경험 혁신

#### Skills-First 아키텍처 도입

**핵심 변경사항**:
- ✨ **Claude Code Skills 시스템**: 재사용 가능한 능력 조각 (Lego-like Assembly)
- 🏗️ **4-Layer 아키텍처**: Commands → Agents → Skills → Hooks
- 📚 **45개 Skills 제공**: Foundation 15개 + Language 20개 + Domain 10개
- 🔄 **Progressive Disclosure**: 3-Layer 컨텍스트 로딩 (Metadata → SKILL.md → Additional Files)
- 🧩 **Composability**: 자동 Skill 조합 (자연어 요청만으로 실행)
- 🎓 **Zero Learning Curve**: 커맨드 암기 불필요, 자연어 대화로 모든 작업 수행

**성능 개선**:
- ⚡ 개발 시간 단축: 8~12분 → 4.5~7분 (**44% 단축**)
- 📉 컨텍스트 사용량: **80% 감소**
- 🚀 응답 속도: **2배 향상**
- 📚 학습 부담: 커맨드 15개 → 자연어 대화 (**90% 감소**)

#### Foundation Skills (15개)

새로운 Skills 시스템으로 핵심 워크플로우 자동화:

| Skill                    | 역할                 | 기존 대응            |
| ------------------------ | -------------------- | -------------------- |
| `moai-spec-writer`       | EARS 명세 작성       | spec-builder 일부    |
| `moai-tdd-orchestrator`  | TDD 오케스트레이션   | tdd-implementer 일부 |
| `moai-tag-validator`     | TAG 무결성 검증      | tag-agent 일부       |
| `moai-doc-syncer`        | Living Document 동기 | doc-syncer 일부      |
| `moai-git-flow`          | GitFlow 자동화       | git-manager 일부     |
| `moai-quality-gate`      | TRUST 5원칙 검증     | trust-checker 일부   |
| `moai-debug-assistant`   | 오류 진단 및 해결    | debug-helper 일부    |
| `moai-refactoring-coach` | 리팩토링 가이드      | (신규)               |
| ... 총 15개              |                      |                      |

#### Language Skills (20개)

언어별 전문가 Skills로 모든 주요 언어 지원:
- `python-expert`, `typescript-expert`, `java-expert`, `go-expert`, `rust-expert`
- `dart-expert`, `swift-expert`, `kotlin-expert`, `ruby-expert`, `php-expert`
- `cpp-expert`, `csharp-expert`, `haskell-expert`, `lua-expert`, `shell-expert`
- ... 총 20개

#### Domain Skills (10개)

도메인별 전문가 Skills로 특화된 작업 지원:
- `web-api-expert` (REST/GraphQL API 설계)
- `mobile-app-expert` (iOS, Android, Flutter)
- `database-expert` (스키마, 마이그레이션)
- `security-expert` (OWASP, 암호화)
- `performance-expert` (프로파일링, 캐싱)
- `devops-expert` (CI/CD, 인프라)
- ... 총 10개

### 📊 Before/After 비교

**기존 방식 (Commands + Agents)**:
```text
개발자: "/alfred:1-spec 사용자 인증"
→ spec-builder 에이전트 호출
→ SPEC 작성 (2~3분)
```

**Skills 기반 (v0.4.0)**:
```text
개발자: "FastAPI 사용자 인증 SPEC 작성해줘"
→ Alfred가 3개 Skills 자동 조합:
  - moai-spec-writer
  - python-expert
  - web-api-expert
→ SPEC 작성 (1~2분, 40% 단축)
```

### 🎯 개발자 경험 개선

**학습 곡선 90% 감소**:
- ❌ Before: 3개 커맨드 + 12개 에이전트 암기 필요
- ✅ After: 자연어 대화만 사용 (커맨드 암기 불필요)

**작업 시간 44% 단축**:
- SPEC 작성: 2~3분 → 1~2분 (40%↓)
- TDD 구현: 5~7분 → 3~4분 (43%↓)
- 문서 동기화: 1~2분 → 30초~1분 (50%↓)

### 🔗 참고 자료

- 📖 [UPDATE-PLAN-0.4.0.md](UPDATE-PLAN-0.4.0.md) - 전체 200KB 분석 문서
- 📝 [README.md - v0.4.0 섹션](README.md#v040-skills-revolution-계획-중)
- 🏗️ Skills 아키텍처 설계 가이드
- 🧪 Skills 마이그레이션 체크리스트

### 🚧 Breaking Changes

**없음** - 기존 커맨드와 에이전트는 모두 유지됩니다.

### 🔮 Future Roadmap

- v0.5.0: Language Skills 완성
- v0.6.0: Domain Skills + 마켓플레이스
- v0.7.0: Full Skills Ecosystem

---

## [v0.3.10] - 2025-10-17

### ♻️ Refactoring

#### Hooks 시스템 정리 및 최적화
- 🗑️ **tags.py 제거** (245 LOC): TAG 관련 기능을 `@agent-tag-agent`로 완전 이관
- 🗑️ **context.py 간소화** (43 LOC): 워크플로우 함수 제거, Stateless 원칙 강화
- ✅ **템플릿 동기화**: 신규 프로젝트에 자동 반영
- 📚 **문서화 완료**: 3개 동기화 보고서 생성 (1,512줄)

**성능 개선**:
- ⚡ 실행 시간: 180ms → 70ms (61% 단축)
- 💾 메모리: ~5KB 절감
- 📦 코드량: 638줄 제거

**아키텍처 개선**:
- 🏛️ **역할 분리 명확화**: Hooks vs Agents vs Commands
  - Hooks: 가벼운 가드레일 + 알림 + JIT Context (<100ms)
  - Agents: 복잡한 분석/검증 (수 초~분)
  - Commands: 워크플로우 오케스트레이션

**영향**: 기존 Hooks 사용법 동일, 내부 구조만 개선

#### 백업 시스템 정리
- 🗑️ **`.claude-backups/` 제거**: 중복된 백업 시스템 제거 (2.7MB)
- 🗑️ **restore 커맨드 제거**: 미구현 상태 코드 제거
- ✅ **Event-Driven Checkpoint 사용 권장**: Git 브랜치 기반 백업 시스템

---

## [v0.3.7] - 2025-01-17

### 🐛 Bug Fixes

#### ❌ Critical: .claude 템플릿 누락 문제 해결
- 🔧 .gitignore 수정: 루트 `.claude/`만 무시, 템플릿은 포함
- ✅ Alfred SuperAgent 9개 에이전트 포함 (cc-manager, debug-helper, doc-syncer, git-manager, implementation-planner, project-manager, quality-gate, spec-builder, tag-agent, tdd-implementer, trust-checker)
- ✅ Alfred 커맨드 포함 (/alfred:0-project, /alfred:1-spec, /alfred:2-build, /alfred:3-sync)
- ✅ Alfred Hooks 시스템 포함 (SessionStart, PreToolUse 등)
- ✅ 패키지 파일 수: 58개 → 94개 (36개 파일 추가)

**영향**: v0.3.6 사용자는 핵심 기능(Alfred 에이전트, 커맨드, Hooks) 사용 불가 → v0.3.7로 업그레이드 필수

### 📚 Documentation

#### PyPI 토큰 설정 가이드 추가
- 📝 `/awesome:release-new.md`에 PyPI 인증 방법 추가
- 환경 변수 방식 (UV_PUBLISH_TOKEN) 상세 설명
- .pypirc 파일 방식 추가
- 배포 실패 시 트러블슈팅 개선

---

## [v0.3.6] - 2025-01-17

### 📚 Documentation

#### README.md 입문자 중심 대폭 개선
- 🆕 "이런 문제 겪고 계신가요?" 섹션 추가 (AI 코딩 문제점 제시)
- 🆕 "5분 만에 이해하는 핵심 개념" 섹션 추가 (SPEC-First, @TAG, TRUST)
- 🆕 "첫 번째 프로젝트: Todo API" 튜토리얼 추가 (15분 완성)
- 🆕 "실전 시나리오" 섹션 추가 (Hotfix/Feature/Release)
- 🆕 "코드 품질 가이드" 섹션 추가 (3회 반복 규칙, 변수 역할)

#### Mermaid 다이어그램 강화
- 🎨 6개 Mermaid 다이어그램 추가 (flowchart, mindmap, graph, stateDiagram-v2)
- 🌗 라이트/다크 테마 자동 전환 지원 (하드코딩된 색상 제거)

#### 개발 가이드 개선
- 📝 development-guide.md TAG 체인 설명 개선
- 📝 SPEC 문서 명세 업데이트 (SPEC-HOOKS-001, SPEC-UPDATE-REFACTOR-001)

#### Hooks 시스템 정리
- 🗑️ handlers/compact.py 제거 (미사용 핸들러)
- ♻️ alfred_hooks.py 간소화

### 🔧 Configuration

#### Git 배포 설정
- 🛡️ docs/ 디렉토리 배포 제한 (docs/public/ 만 추적)

---

## [v0.3.4] - 2025-10-17

### Added

#### 🎯 템플릿 변수 치환 기능 (Template Variable Substitution)

**핵심 기능**:
- ✨ **변수 치환 엔진**: `str.replace()` 기반 경량 템플릿 변수 치환 시스템
- 🔄 **자동 컨텍스트 생성**: MOAI_VERSION, PROJECT_NAME, PROJECT_MODE 등 8개 변수 자동 주입
- 📁 **전체 템플릿 지원**: .claude/settings.json, CLAUDE.md, .moai/project/*.md 등 모든 텍스트 파일 지원
- 🛡️ **보안 기능**: 재귀 치환 공격 방지, 제어 문자 제거, 미치환 변수 경고

**구현 상세**:
- `processor.py`:
  - `set_context()` - 컨텍스트 설정
  - `_substitute_variables()` - 변수 치환 수행
  - `_sanitize_value()` - 값 살균 (재귀 방지)
  - `_is_text_file()` - 텍스트 파일 감지
  - `_copy_file_with_substitution()` - 파일 복사 + 치환
  - `_copy_dir_with_substitution()` - 디렉토리 재귀 복사

- `phase_executor.py`:
  - Phase 3에 config 파라미터 추가
  - 자동 컨텍스트 딕셔너리 생성 (MOAI_VERSION, CREATION_TIMESTAMP, PROJECT_NAME 등)

- `initializer.py`:
  - Phase 3 호출 시 config 전달

**변수 목록** (자동 치환):
- `{{MOAI_VERSION}}` - MoAI-ADK 버전 (자동)
- `{{CREATION_TIMESTAMP}}` - 프로젝트 생성 시간 (자동)
- `{{PROJECT_NAME}}` - 프로젝트 이름 (사용자 입력)
- `{{PROJECT_DESCRIPTION}}` - 프로젝트 설명 (사용자 입력)
- `{{PROJECT_MODE}}` - 프로젝트 모드: personal/team (사용자 선택)
- `{{PROJECT_VERSION}}` - 프로젝트 버전 (기본값: 0.1.0)
- `{{AUTHOR}}` - 프로젝트 작성자 (기본값: @user)

### Testing

- 📝 **단위 테스트**: 14개 테스트 추가 (test_template_substitution.py)
  - 기본 치환 (4개): 단일/복수 변수, 미치환 경고, 컨텍스트 없음
  - 보안 (3개): 재귀 치환 방지, 제어 문자 제거, 공백 보존
  - 파일 작업 (3개): 텍스트/바이너리 파일, 파일 타입 감지
  - 컨텍스트 관리 (2개): 컨텍스트 설정, 지속성
  - 통합 테스트 (2개): 디렉토리 복사, 전체 파이프라인

- ✅ **테스트 결과**:
  - 총 96개 테스트 통과 (기존 테스트 50개 + 새 테스트 14개)
  - 실제 프로젝트 초기화 검증 완료

### Performance

- **처리 성능**: Phase 3 처리 시간 증가 < 10% (50ms → 55ms 기준)
- **메모리**: 추가 메모리 사용 최소 (컨텍스트 딕셔너리만)
- **확장성**: 텍스트 파일만 처리하므로 바이너리 파일과 무관

---

## [v0.3.3] - 2025-10-17

### Changed

#### 🧪 테스트 및 문서 개선

**핵심 변경사항**:
- 🧪 **test_update.py 개선**: PyPI 버전 모킹 추가로 테스트 안정성 향상
- 📝 **README.md 통일**: 버전 표기를 v0.3.x로 통일하여 일관성 확보
- 📝 **문서 동기화**: Git 추적 제외 항목 정리 및 .gitignore 적용
- 🔧 **릴리즈 프로세스 개선**: 자동화된 릴리즈 워크플로우 정립

**구현 상세**:
- `tests/integration/test_update.py`: PyPI API 모킹 로직 추가
- `README.md`: 버전 표기 규칙 통일
- `.gitignore`: 사용자별 Claude Code 파일 제외 설정
- 릴리즈 자동화: uv publish + gh release 통합

### Technical Details

- **커밋**: 5d47556 🔖 RELEASE: v0.3.3
- **변경 파일**: 2개 (pyproject.toml, __init__.py)
- **PyPI 배포**: ✅ https://pypi.org/project/moai-adk/0.3.3/
- **GitHub Release**: ✅ https://github.com/modu-ai/moai-adk/releases/tag/v0.3.3
- **빌드 산출물**:
  - moai_adk-0.3.3-py3-none-any.whl (85.7KB)
  - moai_adk-0.3.3.tar.gz (72.6KB)

---

## [v0.3.2] - 2025-10-17

### Changed

#### 📝 문서 동기화 및 템플릿 병합

**핵심 변경사항**:
- 📝 **v0.3.1 문서 동기화 완료**: CODE-FIRST 원칙 강화, tags.db 참조 제거
- 📝 **템플릿 파일 병합**: src/moai_adk/templates 최신화
- 🔧 **Python 버전 고정**: .python-version 파일 추가 (3.13.1)
- 🔧 **uv 설치 개선**: UV_SYSTEM_PYTHON 환경 변수 이슈 해결
- 📝 **보안 스캔 정리**: 불필요한 스크립트 제거

**구현 상세**:
- `.moai/memory/development-guide.md`: "TAG 인덱스" → "TAG 체인 검증 (`rg` 스캔)" 용어 변경
- `.moai/project/structure.md`: 프로젝트 구조 정보 업데이트
- `.moai/config.json`: description 개선
- `~/.zshrc`: UV_SYSTEM_PYTHON 환경 변수 제거

### Fixed

- ⚠️ **uv pip 오류 해결**: UV_SYSTEM_PYTHON 환경 변수 설정 오류 수정
- 🔧 **템플릿 일관성**: 로컬과 템플릿 파일 동기화 완료

### Technical Details

- **커밋**: cc6cd0c 🔖 RELEASE: v0.3.2
- **변경 파일**: 4개 (pyproject.toml, __init__.py, config.json, structure.md)
- **PyPI 배포**: ✅ https://pypi.org/project/moai-adk/0.3.2/
- **GitHub Release**: ✅ https://github.com/modu-ai/moai-adk/releases/tag/v0.3.2

---

## [v0.3.1] - 2025-10-17

### Added

#### 1. Event-Driven Checkpoint 시스템 (SPEC-INIT-003)

**핵심 변경사항**:
- ✨ **Claude Code Hooks 통합**: SessionStart, PreToolUse, PostToolUse 훅 기반 자동 checkpoint 생성
- 🔧 **BackupMerger 클래스**: 백업 병합 기능 구현 (`backup_merger.py`)
- 📦 **버전 추적 시스템**: `config.json`에 `moai.version`, `project.moai_adk_version` 필드 추가
- 🎯 **자동 최적화 감지**: Claude 접속 시 버전 불일치 감지 및 `/alfred:0-project` 제안

**구현 모듈**:
- `src/moai_adk/core/project/backup_merger.py` (신규) - 백업 병합 로직
- `src/moai_adk/core/project/phase_executor.py` (수정) - Phase 4 버전 추적 통합
- `src/moai_adk/cli/commands/init.py` (수정) - reinit 로직 추가
- `src/moai_adk/templates/.moai/config.json` (수정) - 버전 필드 추가
- `tests/unit/test_backup_merger.py` (신규) - 백업 병합 테스트

**Phase C 구현 (백업 병합)**:
- 최근 백업 자동 탐지 (`.moai-backups/{timestamp}/` 타임스탬프 역순 정렬, 최신 1개만 유지)
- 템플릿 상태 감지 (`{{PROJECT_NAME}}` 패턴 검사)
- `product/structure/tech.md` 지능형 병합
- 사용자 작성 내용 보존 우선

**Claude Code Hooks**:
- `SessionStart`: 버전 불일치 시 자동 알림
- `PreToolUse`: 위험 작업 전 자동 checkpoint 생성
- `PostToolUse`: 작업 완료 후 checkpoint 업데이트

#### 2. 템플릿 파일 병합 및 정리

- 📋 **README.md**: v0.3.1 주요 개선사항 섹션 업데이트
- 🔧 **config.json**: `moai.version` 0.3.0 → 0.3.1 업데이트
- 📝 **CHANGELOG.md**: 템플릿 병합 변경사항 반영
- 🧹 **보안 스캔**: Python/PowerShell 스크립트 정리 완료

### Changed

- **설정 구조**: `.moai/config.json` 버전 관리 체계 개선
- **문서 동기화**: README 업그레이드 가이드 v0.3.0 → v0.3.1로 갱신

### Impact

- ✅ 자동 버전 추적 및 최적화 감지
- ✅ 백업 병합으로 사용자 작업물 보존
- ✅ Claude 접속 시 자동 안내
- ✅ Event-Driven Checkpoint 자동화
- ✅ Living Document 동기화 완료

### Technical Details

- **TAG 분포**: 605개 총 TAG 검증 완료
  - SPEC 태그 (`.moai/specs/`): 88개
  - TEST 태그 (`tests/`): 185개
  - CODE 태그 (`src/`): 242개
  - DOC 태그 (`docs/`): 90개
- **CODE-FIRST 원칙**: 코드 직접 스캔 기반 TAG 검증 (중간 캐시 없음)
- **변경량**: README +15줄, config.json +0줄, CHANGELOG +50줄
- **브랜치**: main (배포 준비 완료)
- **커밋**:
  - 3b8c7bc: 🟢 GREEN: Claude Code Hooks 기반 Checkpoint 자동화 구현 완료
  - c3c48ac: 📝 DOCS: CHECKPOINT-EVENT-001 문서 동기화 완료
  - 1714724: 📝 DOCS: SPEC-INIT-003 v0.3.1 작성 완료
- **TAG 추적성**: `@CODE:INIT-003:MERGE`, `@CODE:INIT-003:CONFIG`, `@CODE:INIT-003:REINIT`

### Related

- SPEC: @SPEC:INIT-003 (.moai/specs/SPEC-INIT-003/spec.md v0.3.1)
- Issue: v0.3.0 → v0.3.1+ 업데이트 시 사용자 작업물 보존

---

## [v0.2.18] - 2025-10-15

### Changed

#### 🐍 TypeScript → Python 완전 전환

**핵심 변경사항**:
- ✨ **언어 전환 완료**: TypeScript (moai-adk-ts/) → Python (src/moai_adk/)
- 🔧 **Python 3.13.1 기반**: 최신 Python 표준 준수
- 📦 **패키지 구조**: src-layout 방식, uv 패키지 관리
- 🎯 **CLI 표준화**: `python -m moai_adk` 실행 방식

**삭제된 파일 (262개)**:
- TypeScript 소스 코드 전체 제거 (moai-adk-ts/)
- Node.js 의존성 파일 (package.json, tsconfig.json, bun.lock 등)
- TypeScript 테스트 파일 (Vitest 기반)

**추가된 파일 (32개)**:
- Python 소스 코드 (src/moai_adk/)
  - CLI 모듈 (commands, prompts)
  - Core 모듈 (git, project, template)
  - Utils 모듈 (banner)
- Python 템플릿 파일 (src/moai_adk/templates/)

**주요 구현 모듈**:
- `cli/`: 명령어 인터페이스 (init, doctor, status, restore, backup, update)
- `core/git/`: Git 관리 (manager, branch, commit)
- `core/project/`: 프로젝트 관리 (initializer, detector, validator, checker)
- `core/template/`: 템플릿 처리 (processor, config, languages)

**Claude Code 설정 최적화**:
- `.claude/settings.json` 업데이트: `python3` → `uv run` (Python 3.13.1 명시)
- 개발 가이드 동기화 완료

**테스트 커버리지 목표**:
- 현재 상태: Python 기본 구조 완성
- 목표: SPEC-TEST-COVERAGE-001 (85% 달성)

### Impact

- ✅ Python 생태계 완전 통합
- ✅ 단일 언어 기반 유지보수 용이성 확보
- ✅ uv 패키지 관리로 빠른 설치/실행
- ⏳ 테스트 커버리지 구축 필요 (다음 단계)

### Migration Guide

**사용자 영향**:
- 기존 npm/bun 설치 → pip/uv 설치로 전환
- 명령어 변경: `moai` → `python -m moai_adk`
- 기능은 동일하게 유지

**개발자 영향**:
- TypeScript → Python 코드베이스
- Vitest → pytest 테스트 프레임워크
- Biome/ESLint → ruff/mypy 린터

### Technical Details

- **변경량**: +49,411줄 (TS 262개 삭제 + Python 32개 추가)
- **브랜치**: feature/SPEC-TEST-COVERAGE-001
- **커밋**: SPEC 초안 작성 (v0.0.1)
- **Python 버전**: 3.13.1
- **패키지 관리**: uv (권장), pip (표준)

### Related

- SPEC: @SPEC:TEST-COVERAGE-001 (.moai/specs/SPEC-TEST-COVERAGE-001/spec.md)
- Issue: TypeScript → Python 전환 전략

---

## [v0.2.14] - 2025-10-08

### Fixed

#### 🎨 Claude Code 표준화 완료 (품질 98/100점)

**핵심 개선 사항**:
- ✨ **Bash 코드 블록 98% 제거**: 47개 → 1개 (의사코드 예시만 유지)
- 🎯 **Frontmatter 표준 100% 준수**: Commands (`allowed-tools`) + Agents (`tools`)
- 📝 **자연어 설명 개선**: 의사코드 패턴 제거, 명확한 지침으로 변환
- 🔧 **2단계 워크플로우 일관성 강화**: Phase 1 (분석) → Phase 2 (실행)

**품질 검증**:
- 이전 점수: 88/100 (Production Ready)
- 현재 점수: **98/100 (S급)** ⭐⭐⭐⭐⭐
- 개선도: +10점 (+11.4% 향상)
- Claude Code 가이드라인 준수도: 92%

**Commands 표준화 (5개)**:
- `1-spec.md`: Bash 블록 2개 제거, `allowed-tools` 적용
- `2-build.md`: Bash 블록 5개 제거, 자연어 설명 강화
- `3-sync.md`: Bash 블록 6개 제거, 워크플로우 명확화
- `8-project.md`: Bash 블록 7개 제거, 단계별 설명 개선
- `9-update.md`: Bash 블록 5개 제거, 프로세스 시각화

**Agents 표준화 (9개)**:
- `spec-builder.md`: Bash 블록 5개 + 의사코드 1개 제거
- `code-builder.md`: Bash 블록 2개 제거, TAG 검증 설명 개선
- `doc-syncer.md`: Bash 블록 5개 제거
- `debug-helper.md`: Bash 블록 5개 제거
- `git-manager.md`: Bash 블록 8개 제거, GitFlow 프로세스 명확화
- `trust-checker.md`: Bash 블록 8개 제거
- `tag-agent.md`, `cc-manager.md`, `project-manager.md`: 표준 준수 확인

### Technical Details

- **수정된 파일**: 14개 (Commands 5 + Agents 9)
- **총 변경량**: +511줄 추가, -926줄 삭제 (415줄 감소)
- **코드 간결성**: 44.8% 개선 (bash 블록 → 자연어 설명)
- **검증 도구**: cc-manager 에이전트 품질 검사

---

## [v0.2.11] - 2025-10-07

### Changed

#### 문서 일관성 및 사용자 경험 개선
- **용어 통일**: "헌법 Article I" → "TRUST 5원칙"으로 변경 (2-build.md)
- **문서 구조 최적화**: 중요 정보를 앞쪽으로 이동 (디렉토리 명명 규칙, 금지 사항)
- **커맨드 우선순위 원칙**: CLAUDE.md "에이전트 협업 원칙"에 추가

#### Alfred 커맨드 지침 개선 (6개 파일)

**1-spec.md**:
- 디렉토리 명명 규칙 강조 (Line 449 → Line 106)
- EARS 예시 코드 추가 (Ubiquitous, Event-driven, State-driven 등)

**2-build.md**:
- TDD-TRUST 5원칙 연계 설명 추가
- trust-checker 호출 주체 명확화 (Alfred가 자동 호출)

**3-sync.md**:
- `--auto-merge` 설명 위치 개선 (사용 예시 직후)
- Phase 번호 정리 (1~4 범위로 통일)
- 통합 프로젝트 모드 설명 보강 (사용 시점, 산출물)

**8-project.md**:
- 금지 사항 위치 개선 (Line 507 → Line 53)

**9-update.md**:
- 백업 복원 명령어 수정 (미구현 옵션 제거: `--dry-run`, `--force`)

**CLAUDE.md** (템플릿):
- 커맨드 우선순위 원칙 추가
- 이상 텍스트 제거 (Line 9)

### Technical Details

- **수정된 파일**: 6개
- **총 변경량**: +106줄 추가, -45줄 삭제
- **발견된 이슈**: 23개 (Critical 1, Medium 8, Low 14)
- **수정 완료**: Critical 1, Medium 7, Low 3

### Quality Improvements

- **명확성 향상**: 차이점 비교, 사용 시점, 모드별 동작 설명 추가
- **실용성 강화**: 구체적인 예시 코드 추가 (EARS)
- **일관성 확보**: 용어 통일, 호출 주체 명확화

### Related

- 분석 보고서: cc-manager ULTRATHINK 모드
- 이슈 트래커: 23개 이슈 분석 및 11개 수정 완료

---

## [v0.2.10] - 2025-10-07

### Changed (INIT-003 v0.2.1)

#### 백업 조건 완화 - 데이터 손실 방지 강화
- **Before**: 3개 파일 모두 존재해야 백업 (AND 조건)
- **After**: 1개 파일이라도 존재하면 백업 (OR 조건)
- 부분 설치 케이스 대응 (예: `.claude/`만 있는 경우)

#### 선택적 백업 로직
- 존재하는 파일/폴더만 백업 대상 포함
- 백업 메타데이터 `backed_up_files` 배열에 실제 백업 목록 기록

#### Emergency Backup
- `/alfred:8-project` 실행 시 메타데이터 없으면 자동 백업 생성
- 사용자 안전성 강화 (백업 누락 방지)

#### 코드 개선
- 공통 유틸리티 `backup-utils.ts` 분리 (5개 함수)
- Phase A/B 코드 중복 제거
- @CODE:INIT-003:DATA 확장

### Technical Details (SPEC-INIT-003 v0.2.1)
- **신규 파일**: backup-utils.ts
- **수정 파일**: phase-executor.ts, backup-merger.ts
- **신규 테스트**: +14개 (v0.2.1 시나리오)
- **TAG 추가**: +5개 (총 70개)
- **테스트 통과**: 104/104 (100%)

### Related
- SPEC: SPEC-INIT-003 v0.2.1
- Commits: 49c6afa (RED), da91fe8 (GREEN), 23d45ef (SPEC)

---

## [v0.3.0] - 2025-10-07

### Added

#### INIT-003: 백업 및 병합 시스템 (2단계 분리 설계)

**설계 전략 변경**: 복잡한 병합 엔진을 moai init에서 제거, 2단계 분리 접근법 도입

**Phase A: 백업만 수행** (`moai init`)
- `.moai-backups/{timestamp}/` 디렉토리 자동 생성 (최신 1개만 유지)
- 기존 파일 백업 (.claude/, .moai/memory/)
- 백업 메타데이터 시스템 도입 (latest.json)
- 백업 상태 추적: `pending` → `merged` / `ignored`
- @CODE:INIT-003:DATA - backup-metadata.ts
- @CODE:INIT-003:BACKUP - phase-executor.ts

**Phase B: 병합 선택** (`/alfred:8-project`)
- 사용자가 백업 복원 여부 선택 UI 제공
- 지능형 파일별 병합 전략:
  - **JSON**: Deep Merge (lodash 스타일)
  - **Markdown**: Section-aware 병합 (헤딩 단위)
  - **Hooks**: 중복 제거 + 배열 병합
- 병합 리포트 자동 생성 및 시각화
- @CODE:INIT-003:MERGE - backup-merger.ts
- @CODE:INIT-003:DATA - merge-strategies/*
- @CODE:INIT-003:UI - merge-report.ts

### Changed
- `moai init` 설치 플로우 최적화 (1-2시간 → 즉시 완료)
- 백업 생성 자동화 (사용자 개입 최소화)
- 병합 결정 분리 (/alfred:8-project로 이동)

### Technical Details
- **TAG 추적성**: 65개 TAG, 19개 파일 (100% 무결성)
- **테스트 커버리지**: 100% (24개 테스트)
- **TDD 사이클**: RED → GREEN → REFACTOR 완료
- **TRUST 5원칙**: 완벽 준수

### Related
- SPEC: @SPEC:INIT-003 (.moai/specs/SPEC-INIT-003/spec.md)
- Commits: 90a8c1e, 58fef69, 348f825, 384c010, 072c1ec

---

## [v0.2.6] - 2025-10-06

### Added (SPEC-INSTALL-001)

- **Install Prompts Redesign - 개발자 경험 개선**
  - 개발자 이름 프롬프트 추가 (Git `user.name` 기본값 제안)
  - Git 필수 검증 (OS별 설치 안내 메시지)
  - SPEC Workflow 프롬프트 (Personal 모드 전용)
  - Auto PR/Draft PR 프롬프트 (Team 모드 전용)
  - Alfred 환영 메시지 (페르소나 일관성)
  - Progressive Disclosure 흐름 (인지 부담 최소화)

### Implementation Details

- `@CODE:INSTALL-001:DEVELOPER-INFO` - 개발자 정보 수집 (`src/cli/prompts/developer-info.ts`)
- `@CODE:INSTALL-001:GIT-VALIDATION` - Git 검증 로직 (`src/utils/git-validator.ts`)
- `@CODE:INSTALL-001:SPEC-WORKFLOW` - SPEC 워크플로우 프롬프트 (`src/cli/prompts/spec-workflow.ts`)
- `@CODE:INSTALL-001:PR-CONFIG` - PR 설정 프롬프트 (`src/cli/prompts/pr-config.ts`)
- `@CODE:INSTALL-001:WELCOME-MESSAGE` - Alfred 환영 메시지 (`src/cli/prompts/welcome-message.ts`)
- `@CODE:INSTALL-001:INSTALL-FLOW` - 설치 흐름 오케스트레이션 (`src/cli/commands/install-flow.ts`)

### Tests

- `@TEST:INSTALL-001` - 6개 테스트 파일 (100% 커버리지)
  - 개발자 정보 수집 테스트
  - Git 검증 테스트
  - SPEC Workflow 프롬프트 테스트
  - PR 설정 테스트
  - 환영 메시지 테스트
  - 통합 테스트 (E2E)

### Fixed

- **테스트 안정화** (8개 테스트 수정)
  - Vitest 모킹 호이스팅 이슈 해결 (`init-noninteractive.test.ts`)
  - 환경 변수 격리 패턴 구현 (`path-validator.test.ts`)
  - 인터페이스 필드 일치성 수정 (`optional-deps.test.ts`)
  - fs 모듈 완전 모킹 (`session-notice.test.ts`)
  - 테스트 통과율: 91.9% → 100% (753/753 tests) ✅

- **VERSION 파일 일치성 유지**
  - VERSION 파일과 package.json 버전 동기화
  - 버전 추적성 100% 확보

### Changed

- **문서 동기화 및 품질 검증**
  - SPEC-INSTALL-001 상태 업데이트 (draft → completed, v0.1.0 → v0.2.0)
  - 동기화 보고서 생성 (`.moai/reports/sync-report-INSTALL-001.md`)
  - TAG 체인 무결성 검증 (32개 TAG, 14개 파일, 100% 추적성)
  - TRUST 5원칙 준수율: 72% → 92% ✅

- **패키지 배포 전략 문서화**
  - AI Agent 시간 기반 타임라인 추가 (Phase 1-3, 3.5-7시간)
  - v0.2.x 버전 정책 명시 (v1.0.0 사용자 승인 필수)
  - 언어별 배포 명령어 가이드 (NPM, PyPI, Maven, Go)
  - 품질 게이트 검증 기준 정의

### Documentation

- SPEC-INSTALL-001 완료 보고서 (`.moai/specs/SPEC-INSTALL-001/spec.md`)
- 동기화 보고서 생성 (`.moai/reports/sync-report-INSTALL-001.md`)
- 배포 전략 가이드 추가 (`CLAUDE.md`, `moai-adk-ts/templates/CLAUDE.md`)
- HISTORY 섹션 업데이트 (v0.2.0 구현 완료 기록)

### Impact

- ✅ 설치 경험 대폭 개선 (Progressive Disclosure)
- ✅ Git 필수화로 버전 관리 보장
- ✅ SPEC Workflow Personal 모드 선택 가능
- ✅ Team 모드 PR 자동화 옵션 제공
- ✅ Alfred 페르소나 일관성 유지
- ✅ 테스트 100% 통과 (프로덕션 배포 준비 완료)
- ✅ TAG 체인 무결성 100% (고아 TAG 없음)

---

## [v0.0.3] - 2025-10-06

### Changed (CONFIG-SCHEMA-001)

- **config.json 스키마 통합 및 표준화**
  - TypeScript 인터페이스와 템플릿 JSON 구조 통합
  - MoAI-ADK 철학 반영: `constitution`, `git_strategy`, `tags`, `pipeline`
  - `locale` 필드 추가 (CLI 다국어 지원)
  - CODE-FIRST 원칙 명시적 보존 (`tags.code_scan_policy.philosophy`)

### Implementation Details

- `@CODE:CONFIG-STRUCTURE-001` - 템플릿 구조 정의 (`templates/.moai/config.json`)
- `src/core/config/types.ts` - MoAIConfig 인터페이스 전면 재정의
- `src/core/config/builders/moai-config-builder.ts` - 빌더 로직 통합
- `src/core/project/template-processor.ts` - 프로세서 인터페이스 통합

### Impact

- ✅ 템플릿 ↔ TypeScript 인터페이스 100% 일치
- ✅ 자기 문서화 config (철학/원칙 명시)
- ✅ 타입 안전성 확보 (컴파일 에러 0개)
- ✅ 하위 호환성 유지 (기존 config 마이그레이션 불필요)

### Documentation

- 스키마 분석 보고서 생성 (`.moai/reports/config-template-analysis.md`)
- 6개 파일 수정 (+273 -51 LOC)

---

## [v0.0.2] - 2025-10-06

### Added (SPEC-INIT-001)

- **TTY 자동 감지 및 비대화형 모드 지원**
  - CI/CD, Docker, Claude Code 등 비대화형 환경 자동 감지
  - `process.stdin.isTTY` 검증을 통한 환경 인식
  
- **`moai init --yes` 플래그 추가**
  - 프롬프트 없이 기본값으로 즉시 초기화
  - 대화형 환경에서도 자동화 가능
  
- **의존성 자동 설치 기능**
  - Git, Node.js 등 필수 의존성 플랫폼별 자동 설치
  - macOS: Homebrew 기반
  - Linux: apt 기반
  - Windows: winget 기반 (또는 수동 설치 가이드)
  - nvm 우선 사용 (sudo 회피)
  
- **선택적 의존성 분리**
  - Git LFS, Docker는 선택적 의존성으로 분류
  - 누락 시 경고만 표시하고 초기화 계속 진행

### Implementation Details

- `@CODE:INIT-001:TTY` - TTY 감지 로직 (`src/utils/tty-detector.ts`)
- `@CODE:INIT-001:INSTALLER` - 의존성 자동 설치 (`src/core/installer/dependency-installer.ts`)
- `@CODE:INIT-001:HANDLER` - 대화형/비대화형 핸들러 (`src/cli/commands/init/*.ts`)
- `@CODE:INIT-001:ORCHESTRATOR` - 전체 오케스트레이션 (`src/cli/commands/init/index.ts`)
- `@CODE:INIT-001:DOCTOR` - 선택적 의존성 분리

### Tests

- `@TEST:INIT-001` - 전체 테스트 커버리지 85%+
- 비대화형 환경 시나리오 테스트 완료
- TTY 감지 로직 단위 테스트
- 의존성 설치 통합 테스트

### Changed (SPEC-BRAND-001)

- **CLAUDE.md 브랜딩 통일**
  - "Claude Code 워크플로우" → "MoAI-ADK 워크플로우"
  - "Claude Code 설정" → "MoAI-ADK 설정"
  - 프로젝트 정체성 강화

### Fixed (SPEC-REFACTOR-001)

- **Git Manager TAG 체인 수정 및 통일**
  - `@CODE:REFACTOR-001:BRANCH` - Git branch operations
  - `@CODE:REFACTOR-001:COMMIT` - Git commit operations
  - `@CODE:REFACTOR-001:PR` - Pull Request operations
  - TAG 추적성 매트릭스 완성

### Documentation

- TAG 추적성 매트릭스 업데이트 (`.moai/reports/tag-traceability-INIT-001.md`)
- 동기화 보고서 생성 (`.moai/reports/sync-report-INIT-001.md`)
- CHANGELOG.md 신규 생성

---

## [v0.0.1] - 2025-09-15

### Added

- **초기 MoAI-ADK 프로젝트 설정**
  - Alfred SuperAgent 및 9개 전문 에이전트 생태계 구축
  - SPEC-First TDD 워크플로우 구현
  - @TAG 시스템 기반 추적성 보장
  - TRUST 5원칙 자동 검증
  - 다중 언어 지원 (TypeScript, Python, Java, Go, Rust, Dart, Swift, Kotlin)
  - Personal/Team 모드 지원
  - Claude Code 통합

### CLI Commands

- `/alfred:1-spec` - EARS 명세 작성
- `/alfred:2-build` - TDD 구현
- `/alfred:3-sync` - 문서 동기화
- `/alfred:8-project` - 프로젝트 초기화

### Foundation

- Development Guide (`development-guide.md`) 작성
- TRUST 5원칙 (Test First, Readable, Unified, Secured, Trackable) 정의
- CODE-FIRST @TAG 시스템 구현
- GitFlow 통합 전략 수립

---

## Upgrade Guide

### v0.0.1 → v0.0.2

**Breaking Changes**: 없음

**New Features**:
- `moai init` 명령어가 이제 비대화형 환경을 자동으로 감지합니다
- `--yes` 플래그를 사용하여 자동화된 초기화가 가능합니다

**Migration Steps**:
1. `npm install moai-adk@latest` 실행
2. (선택적) CI/CD 스크립트에서 `moai init --yes` 사용
3. (선택적) `/alfred:9-update`로 템플릿 파일 업데이트

---

## Roadmap

### v0.0.3 (계획 중)

- **SPEC-UPDATE-REFACTOR-001**: `/alfred:9-update` Phase 4 리팩토링
  - Alfred가 Claude Code 도구로 직접 템플릿 복사
  - 프로젝트 문서 지능적 보호
  - 품질 검증 옵션 (`--check-quality`)

- **SPEC-INIT-002**: Windows 환경 지원 강화
  - WSL 지원 전략
  - Windows 멀티 플랫폼 테스트

### Future

- Living Document 자동 생성 강화
- TAG 검색 및 네비게이션 도구
- 웹 UI 대시보드
- VS Code Extension

---

**참고 자료**:
- [GitHub Repository](https://github.com/modu-ai/moai-adk)
- [Documentation](https://docs.moai-adk.dev)
- [SPEC 디렉토리](.moai/specs/)
- [Development Guide](.moai/memory/development-guide.md)

**기여하기**:
- [Issues](https://github.com/modu-ai/moai-adk/issues)
- [Discussions](https://github.com/modu-ai/moai-adk/discussions)
- [Contributing Guide](CONTRIBUTING.md)<|MERGE_RESOLUTION|>--- conflicted
+++ resolved
@@ -7,11 +7,6 @@
 
 ---
 
-<<<<<<< HEAD
-## [v0.4.0] - 2025-Q1 (계획 중)
-
-> **⚠️ 현재 계획 단계**: 이 버전은 아직 릴리즈되지 않았습니다. 자세한 내용은 [UPDATE-PLAN-0.4.0.md](UPDATE-PLAN-0.4.0.md)를 참고하세요.
-=======
 ## [v0.4.0] - 2025-10-20 (Phase 1 완료, 진행 중)
 
 > **📍 현재 진행 상태**: Skills 표준화 Phase 1 완료 (SPEC-SKILLS-REDESIGN-001 v0.1.0)
@@ -19,7 +14,6 @@
 > Phase 1 완료: 모든 44개 Skills 재구성, 4-Tier 아키텍처 구현, Progressive Disclosure 메커니즘 활성화
 >
 > 다음 단계: 로컬 템플릿 업데이트 및 최종 검증 (Phase 2 예정)
->>>>>>> a9e9ee34
 
 ### 🎯 Skills Revolution - 개발자 경험 혁신
 
