--- conflicted
+++ resolved
@@ -61,22 +61,4 @@
 .claudeignore
 
 # Project Plans (internal tracking, not versioned)
-<<<<<<< HEAD
-CURSOR_INTEGRATION_PLAN.md
-
-
-# MoAI internal directories (not versioned)
-.moai/analysis/
-.moai/reports/
-.moai/scripts/
-.moai/cache/
-.moai/memory/
-
-# Exception: SPEC, docs, and analysis are tracked
-!.moai/specs/
-!.moai/docs/*.md
-!.moai/analysis/
-!.moai/reports/
-=======
-CURSOR_INTEGRATION_PLAN.md
->>>>>>> 6f5f02b6
+CURSOR_INTEGRATION_PLAN.md