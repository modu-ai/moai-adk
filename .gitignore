# Build artifacts
build/
dist/
*.egg-info/
*.egg

# Cache
__pycache__/
.pytest_cache/
*.pyc
*.pyo
node_modules/
*.tsbuildinfo
.tscache/

# Backups
.moai-backups/
*.backup
*.bak

# Test coverage
.coverage
.coverage.*
coverage.json
htmlcov/
.pytest_cache/

# Documentation builds
site/
docs/_build/

# Documentation source (only docs/public/ is tracked)
docs/*
!docs/public/

# MoAI Project - 모두 공개
# /.moai/ - 공개로 전환
# !src/moai_adk/templates/.moai/ - 이미 공개

# Virtual environment
venv/
.venv/
env/
.env/

# IDE
.vscode/
.idea/
*.swp
*.swo
*~

# Claude Code - 모두 공개
AGENTS.md
# CLAUDE.md - 공개로 전환
# /.claude/ - 공개로 전환
# !src/moai_adk/templates/.claude/ - 이미 공개

# OS
.DS_Store
Thumbs.db

# Logs
*.log
logs/

# Temporary files
*.tmp
*.temp




.claudeignore

# Project Plans (internal tracking, not versioned)
CURSOR_INTEGRATION_PLAN.md


# MoAI internal directories (not versioned)
.moai/analysis/
<<<<<<< HEAD
=======
.moai/docs/
>>>>>>> 125ce64e
.moai/reports/
.moai/scripts/
.moai/cache/
<|MERGE_RESOLUTION|>--- conflicted
+++ resolved
@@ -79,10 +79,7 @@
 
 # MoAI internal directories (not versioned)
 .moai/analysis/
-<<<<<<< HEAD
-=======
 .moai/docs/
->>>>>>> 125ce64e
 .moai/reports/
 .moai/scripts/
 .moai/cache/
