--- conflicted
+++ resolved
@@ -70,15 +70,8 @@
 # Package lock files (uv.lock excluded for package distribution)
 uv.lock
 
-<<<<<<< HEAD
-# Yoda system - local-only, never in package
-src/moai_adk/templates/.claude/commands/yoda/
-src/moai_adk/templates/.claude/agents/*yoda*
-src/moai_adk/templates/.claude/skills/*yoda*
-=======
 # Local-only development files (never deployed with package)
 # Note: Template files in src/moai_adk/templates/ ARE included in distribution
 .claude/
 .moai/
-/CLAUDE.md
->>>>>>> d498409b
+/CLAUDE.md