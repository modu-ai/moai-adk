--- conflicted
+++ resolved
@@ -51,14 +51,8 @@
 .coverage
 coverage.json
 
-<<<<<<< HEAD
-# Documentation (local-only, never deployed)
-docs/
-=======
 # Docs (local-only, never deployed)
 docs/
-
->>>>>>> 64df62d0
 
 # Environment variables and deployment secrets
 .env*
