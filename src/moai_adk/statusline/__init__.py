"""
Statusline module for Claude Code status display

@SPEC:CLAUDE-STATUSLINE-001
Provides real-time status information display in Claude Code terminal
"""

__version__ = "0.1.0"

from .alfred_detector import AlfredDetector, AlfredTask
<<<<<<< HEAD
=======
from .config import StatuslineConfig
>>>>>>> 8ac4ac73
from .git_collector import GitCollector, GitInfo
from .metrics_tracker import MetricsTracker
from .renderer import StatuslineData, StatuslineRenderer
from .update_checker import UpdateChecker, UpdateInfo
from .version_reader import VersionReader

__all__ = [
    "StatuslineRenderer",
    "StatuslineData",
    "StatuslineConfig",
    "GitCollector",
    "GitInfo",
    "MetricsTracker",
    "AlfredDetector",
    "AlfredTask",
    "VersionReader",
    "UpdateChecker",
    "UpdateInfo",
]<|MERGE_RESOLUTION|>--- conflicted
+++ resolved
@@ -8,10 +8,7 @@
 __version__ = "0.1.0"
 
 from .alfred_detector import AlfredDetector, AlfredTask
-<<<<<<< HEAD
-=======
 from .config import StatuslineConfig
->>>>>>> 8ac4ac73
 from .git_collector import GitCollector, GitInfo
 from .metrics_tracker import MetricsTracker
 from .renderer import StatuslineData, StatuslineRenderer
