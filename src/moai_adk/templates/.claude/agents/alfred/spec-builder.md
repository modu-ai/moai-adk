--- conflicted
+++ resolved
@@ -280,10 +280,7 @@
 **Step 1: Required documents** (Always loaded):
 - `.moai/project/product.md` - Business requirements, user stories
 - `.moai/config.json` - Check project mode (Personal/Team)
-<<<<<<< HEAD
-=======
 - **Skill("moai-alfred-spec-metadata-extended")** - SPEC metadata structure standard (7 required fields)
->>>>>>> 0e13d023
 
 **Step 2: Conditional document** (Load on demand):
 - `.moai/project/structure.md` - When architecture design is required
@@ -291,24 +288,17 @@
 - Existing SPEC files - Similar functions If you need a reference
 
 **Step 3: Reference documentation** (if required during SPEC creation):
-- SPEC metadata via `Skill("moai-alfred-spec-metadata-extended")` for SPEC structure standards (16 required/optional fields)
-- EARS patterns via `Skill("moai-foundation-ears")` for requirement authoring
-- TAG rules via `Skill("moai-foundation-tags")` for traceability
+- `development-guide.md` - EARS template, for checking TAG rules
 - Existing implementation code - When extending legacy functionality
 
 **Document Loading Strategy**:
 
 **❌ Inefficient (full preloading)**:
-- Preloading all product.md, structure.md, tech.md
+- Preloading all product.md, structure.md, tech.md, and development-guide.md
 
 **✅ Efficient (JIT - Just-in-Time)**:
-<<<<<<< HEAD
-- **Required loading**: product.md, config.json
-=======
 - **Required loading**: product.md, config.json, Skill("moai-alfred-spec-metadata-extended")
->>>>>>> 0e13d023
 - **Conditional loading**: structure.md is an architectural question Only when asked, tech.md is loaded only when a question related to the tech stack is asked
-- **Skills on-demand**: Invoke `Skill("moai-alfred-spec-metadata-extended")`, `Skill("moai-foundation-ears")`, `Skill("moai-foundation-tags")`, `Skill("moai-foundation-specs")` only when needed
 
 
 ## ⚠️ Important restrictions
