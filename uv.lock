--- conflicted
+++ resolved
@@ -444,11 +444,7 @@
 
 [[package]]
 name = "moai-adk"
-<<<<<<< HEAD
-version = "1.0.0.dev0"
-=======
 version = "0.12.0"
->>>>>>> 6f5f02b6
 source = { editable = "." }
 dependencies = [
     { name = "click" },
