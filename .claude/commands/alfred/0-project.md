---
name: alfred:0-project
description: 프로젝트 문서 초기화 - product/structure/tech.md 생성 및 언어별 최적화 설정
allowed-tools:
  - Read
  - Write
  - Edit
  - MultiEdit
  - Grep
  - Glob
  - TodoWrite
  - Bash(ls:*)
  - Bash(find:*)
  - Bash(cat:*)
  - Task
---

# 📋 MoAI-ADK 0단계: 범용 언어 지원 프로젝트 문서 초기화/갱신

## 🎯 커맨드 목적

프로젝트 환경을 자동 분석하여 product/structure/tech.md 문서를 생성/갱신하고 언어별 최적화 설정을 구성합니다.

## 📋 실행 흐름

1. **환경 분석**: 프로젝트 유형(신규/레거시) 및 언어 자동 감지
2. **인터뷰 전략 수립**: 프로젝트 특성에 맞는 질문 트리 선택
3. **사용자 확인**: 인터뷰 계획 검토 및 승인
4. **프로젝트 문서 작성**: product/structure/tech.md 생성
5. **설정 파일 생성**: config.json 자동 구성

## 🔗 연관 에이전트

- **Primary**: project-manager (📋 기획자) - 프로젝트 초기화 전담
- **Quality Check**: trust-checker (✅ 품질 보증 리드) - 초기 구조 검증 (선택적)
- **Secondary**: None (독립 실행)

## 💡 사용 예시

사용자가 `/alfred:8-project` 커맨드를 실행하여 프로젝트 분석 및 문서 생성/갱신을 수행합니다.

## 명령어 개요

프로젝트 환경을 분석하고 product/structure/tech.md 문서를 생성/갱신하는 체계적인 초기화 시스템입니다.

- **언어 자동 감지**: Python, TypeScript, Java, Go, Rust 등 자동 인식
- **프로젝트 유형 분류**: 신규 vs 기존 프로젝트 자동 판단
- **고성능 초기화**: TypeScript 기반 CLI로 0.18초 초기화 달성
- **2단계 워크플로우**: 1) 분석 및 계획 → 2) 사용자 승인 후 실행

## 사용법

사용자가 `/alfred:8-project` 커맨드를 실행하여 프로젝트 분석 및 문서 생성/갱신을 시작합니다.

**자동 처리**:
- 기존 `.moai/project/` 문서가 있으면 갱신 모드
- 문서가 없으면 신규 생성 모드
- 언어 및 프로젝트 유형은 자동 감지

## ⚠️ 금지 사항

**절대 하지 말아야 할 작업**:

- ❌ `.claude/memory/` 디렉토리에 파일 생성
- ❌ `.claude/commands/alfred/*.json` 파일 생성
- ❌ 기존 문서 불필요한 덮어쓰기
- ❌ 날짜와 수치 예측 ("3개월 내", "50% 단축" 등)
- ❌ 가상의 시나리오, 예상 시장 규모, 미래 기술 트렌드 예측

**사용해야 할 표현**:

- ✅ "우선순위 높음/중간/낮음"
- ✅ "즉시 필요", "단계적 개선"
- ✅ 현재 확인 가능한 사실
- ✅ 기존 기술 스택
- ✅ 실제 문제점

## 🚀 STEP 1: 환경 분석 및 인터뷰 계획 수립

프로젝트 환경을 분석하고 체계적인 인터뷰 계획을 수립합니다.

### 1.0 백업 디렉토리 확인 (최우선)

**moai-adk init 재초기화 후 백업 파일 처리**

Alfred는 먼저 `.moai-backups/` 디렉토리를 확인합니다:

```bash
# 최신 백업 타임스탬프 확인
ls -t .moai-backups/ | head -1

# config.json의 optimized 플래그 확인
grep "optimized" .moai/config.json
```

**백업 존재 조건**:
- `.moai-backups/` 디렉토리 존재
- 최신 백업 폴더에 `.moai/project/*.md` 파일 존재
- `config.json`의 `optimized: false` (재초기화 직후)

**백업 존재 시 사용자 선택 (AskUserQuestion)**:

```typescript
AskUserQuestion({
  questions: [{
    question: "백업 파일(.moai-backups/{timestamp}/)이 발견되었습니다. 어떻게 처리하시겠습니까?",
    header: "백업 처리 방식",
    options: [
      {
        label: "병합",
        description: "백업 파일의 사용자 커스터마이징을 최신 템플릿에 병합 (권장)"
      },
      {
        label: "새로 작성",
        description: "백업 무시하고 새로운 인터뷰 시작 (처음부터 다시 작성)"
      },
      {
        label: "건너뛰기",
        description: "현재 파일 유지 (변경 없음, 작업 종료)"
      }
    ],
    multiSelect: false
  }]
})
```

**응답 처리**:
- **"병합"** → Phase 1.1 (백업 병합 워크플로우)로 진행
- **"새로 작성"** → Phase 1.2 (프로젝트 환경 분석)로 진행 (기존 프로세스)
- **"건너뛰기"** → 작업 종료

**백업 없음 또는 optimized: true**:
- Phase 1.2 (프로젝트 환경 분석)로 바로 진행

---

### 1.1 백업 병합 워크플로우 (사용자가 "병합" 선택 시)

**목적**: 최신 템플릿 구조를 유지하면서 사용자 커스터마이징 내용만 복원

**STEP 1: 백업 파일 읽기**

Alfred는 최신 백업 디렉토리에서 파일을 읽습니다:
```bash
# 최신 백업 디렉토리 경로
BACKUP_DIR=.moai-backups/$(ls -t .moai-backups/ | head -1)

# 백업 파일 읽기
Read $BACKUP_DIR/.moai/project/product.md
Read $BACKUP_DIR/.moai/project/structure.md
Read $BACKUP_DIR/.moai/project/tech.md
Read $BACKUP_DIR/CLAUDE.md
```

**STEP 2: 템플릿 기본값 탐지**

다음 패턴은 "템플릿 기본값"으로 간주 (병합하지 않음):
- "주요 사용자층을 정의하세요"
- "해결하려는 핵심 문제를 설명하세요"
- "프로젝트의 강점과 차별점을 나열하세요"
- "{{PROJECT_NAME}}", "{{PROJECT_DESCRIPTION}}" 등 변수 형식
- "예시:", "샘플:", "Example:" 등 가이드 문구

**STEP 3: 사용자 커스터마이징 추출**

백업 파일에서 **템플릿 기본값이 아닌 내용**만 추출:
- `product.md`:
  - USER 섹션의 실제 사용자층 정의
  - PROBLEM 섹션의 실제 문제 설명
  - STRATEGY 섹션의 실제 차별점
  - SUCCESS 섹션의 실제 성공 지표
- `structure.md`:
  - ARCHITECTURE 섹션의 실제 설계
  - MODULES 섹션의 실제 모듈 구조
  - INTEGRATION 섹션의 실제 통합 계획
- `tech.md`:
  - STACK 섹션의 실제 기술 스택
  - FRAMEWORK 섹션의 실제 프레임워크
  - QUALITY 섹션의 실제 품질 정책
- `HISTORY` 섹션: **전체 보존** (모든 파일)

**STEP 4: 병합 전략**

```markdown
최신 템플릿 구조 (v0.4.0+)
    ↓
사용자 커스터마이징 삽입 (백업 파일에서 추출)
    ↓
HISTORY 섹션 업데이트
    ↓
버전 업데이트 (v0.1.x → v0.1.x+1)
```

**병합 원칙**:
- ✅ 템플릿 구조는 최신 버전 유지 (섹션 순서, 헤더, @TAG 형식)
- ✅ 사용자 커스터마이징만 삽입 (실제 작성한 내용)
- ✅ HISTORY 섹션 누적 보존 (기존 이력 + 병합 이력)
- ❌ 템플릿 기본값은 최신 버전으로 교체

**STEP 5: HISTORY 섹션 업데이트**

병합 완료 후 각 파일의 HISTORY 섹션에 이력 추가:
```yaml
### v0.1.x+1 (2025-10-19)
- **UPDATED**: 백업 파일 병합 (자동 최적화)
- AUTHOR: @Alfred
- BACKUP: .moai-backups/20251018-003638/
- REASON: moai-adk init 재초기화 후 사용자 커스터마이징 복원
```

**STEP 6: config.json 업데이트**

병합 완료 후 최적화 플래그 설정:
```json
{
  "project": {
    "optimized": true,
    "last_merge": "2025-10-19T12:34:56+09:00",
    "backup_source": ".moai-backups/20251018-003638/"
  }
}
```

**STEP 7: 완료 보고**

```markdown
✅ 백업 병합 완료!

📁 병합된 파일:
- .moai/project/product.md (v0.1.4 → v0.1.5)
- .moai/project/structure.md (v0.1.1 → v0.1.2)
- .moai/project/tech.md (v0.1.1 → v0.1.2)
- .moai/config.json (optimized: false → true)

🔍 병합 내역:
- USER 섹션: 백업 파일의 사용자 정의 내용 복원
- PROBLEM 섹션: 백업 파일의 문제 설명 복원
- STRATEGY 섹션: 백업 파일의 차별점 복원
- HISTORY 섹션: 병합 이력 추가 (누적 보존)

💾 백업 파일 위치:
- 원본 백업: .moai-backups/20251018-003638/
- 보존 기간: 영구 (수동 삭제 전까지)

📋 다음 단계:
1. 병합된 문서를 검토하세요
2. 필요 시 추가 수정
3. /alfred:1-spec으로 첫 번째 SPEC 작성

---
**작업 완료: /alfred:0-project 종료**
```

**병합 후 작업 종료**: 인터뷰 없이 바로 완료

---

### 1.2 프로젝트 환경 분석 실행 (사용자가 "새로 작성" 선택 시 또는 백업 없음)

**자동 분석 항목**:

1. **프로젝트 유형 감지**
   Alfred는 디렉토리 구조를 분석하여 신규 vs 기존 프로젝트를 분류합니다:
   - 빈 디렉토리 → 신규 프로젝트
   - 코드/문서 존재 → 기존 프로젝트

2. **언어/프레임워크 자동 감지**: 파일 패턴을 기반으로 프로젝트의 주요 언어를 감지합니다
   - pyproject.toml, requirements.txt → Python
   - package.json, tsconfig.json → TypeScript/Node.js
   - pom.xml, build.gradle → Java
   - go.mod → Go
   - Cargo.toml → Rust
   - backend/ + frontend/ → 풀스택

3. **문서 현황 분석**
   - 기존 `.moai/project/*.md` 파일 상태 확인
   - 부족한 정보 영역 식별
   - 보완 필요 항목 정리

4. **프로젝트 구조 평가**
   - 디렉토리 구조 복잡도
   - 단일 언어 vs 하이브리드 vs 마이크로서비스
   - 코드 기반 크기 추정

### 1.3 인터뷰 전략 수립 (사용자가 "새로 작성" 선택 시)

**프로젝트 유형별 질문 트리 선택**:

| 프로젝트 유형 | 질문 카테고리 | 중점 영역 |
|-------------|-------------|----------|
| **신규 프로젝트** | Product Discovery | 미션, 사용자, 해결 문제 |
| **기존 프로젝트** | Legacy Analysis | 코드 기반, 기술 부채, 통합점 |
| **TypeScript 전환** | Migration Strategy | 기존 프로젝트의 TypeScript 전환 |

**질문 우선순위**:
- **필수 질문**: 핵심 비즈니스 가치, 주요 사용자층 (모든 프로젝트)
- **기술 질문**: 언어/프레임워크, 품질 정책, 배포 전략
- **거버넌스**: 보안 요구사항, 추적성 전략 (선택적)

### 1.4 인터뷰 계획 보고서 생성 (사용자가 "새로 작성" 선택 시)

**사용자에게 제시할 계획서 포맷**:

```markdown
## 📊 프로젝트 초기화 계획: [PROJECT-NAME]

### 환경 분석 결과
- **프로젝트 유형**: [신규/기존/하이브리드]
- **감지된 언어**: [언어 목록]
- **현재 문서 상태**: [완성도 평가 0-100%]
- **구조 복잡도**: [단순/중간/복잡]

### 🎯 인터뷰 전략
- **질문 카테고리**: Product Discovery / Structure / Tech
- **예상 질문 수**: [N개 (필수 M개 + 선택 K개)]
- **예상 소요시간**: [시간 산정]
- **우선순위 영역**: [중점적으로 다룰 영역]

### ⚠️ 주의사항
- **기존 문서**: [덮어쓰기 vs 보완 전략]
- **언어 설정**: [자동 감지 vs 수동 설정]
- **설정 충돌**: [기존 config.json과의 호환성]

### ✅ 예상 산출물
- **product.md**: [비즈니스 요구사항 문서]
- **structure.md**: [시스템 아키텍처 문서]
- **tech.md**: [기술 스택 및 정책 문서]
- **config.json**: [프로젝트 설정 파일]

---
**승인 요청**: 위 계획으로 인터뷰를 진행하시겠습니까?
("진행", "수정 [내용]", "중단" 중 선택)
```

<<<<<<< HEAD
### 1.4 사용자 승인 대기 (AskUserQuestion)
=======
### 1.5 사용자 승인 대기 (AskUserQuestion) (사용자가 "새로 작성" 선택 시)
>>>>>>> a9e9ee34

Alfred는 project-manager의 인터뷰 계획 보고서를 받은 후, **AskUserQuestion 도구를 호출하여 사용자 승인을 받습니다**:

```typescript
AskUserQuestion({
  questions: [{
    question: "project-manager가 제시한 인터뷰 계획으로 프로젝트 초기화를 진행하시겠습니까?",
    header: "Phase 2 승인",
    options: [
      { label: "진행", description: "승인된 계획대로 인터뷰 및 문서 생성 시작" },
      { label: "수정", description: "계획 재수립 (Phase 1 반복)" },
      { label: "중단", description: "프로젝트 초기화 중단" }
    ],
    multiSelect: false
  }]
})
```

**응답 처리**:
- **"진행"** (`answers["0"] === "진행"`) → Phase 2 실행
- **"수정"** (`answers["0"] === "수정"`) → Phase 1 반복 (project-manager 재호출)
- **"중단"** (`answers["0"] === "중단"`) → 작업 종료

---

## 🚀 STEP 2: 프로젝트 초기화 실행 (사용자 "새로 작성" 승인 후)

**주의**: 이 단계는 사용자가 **"새로 작성"을 선택한 경우**에만 실행됩니다.
- "병합" 선택 시: Phase 1.1 (백업 병합)에서 작업 종료
- "건너뛰기" 선택 시: 작업 종료
- "새로 작성" 선택 시: 아래 프로세스 진행

사용자 승인 후 project-manager 에이전트가 초기화를 수행합니다.

### 2.1 project-manager 에이전트 호출 (사용자가 "새로 작성" 선택 시)

Alfred는 project-manager 에이전트를 호출하여 프로젝트 초기화를 시작합니다. 다음 정보를 기반으로 진행합니다:
- 감지된 언어: [언어 목록]
- 프로젝트 유형: [신규/기존]
- 기존 문서 상태: [존재/부재]
- 승인된 인터뷰 계획: [계획 요약]

에이전트는 체계적인 인터뷰를 진행하고 product/structure/tech.md 문서를 생성/갱신합니다.

### 2.2 Alfred Skills 자동 활성화 (선택적)

project-manager가 문서를 생성 완료한 후, **Alfred는 선택적으로 Skills를 호출할 수 있습니다** (사용자 요청 시).

**자동 활성화 조건** (선택적):

| 조건 | 자동 선택 Skill | 목적 |
|------|----------------|------|
| 사용자 "품질 검증" 요청 | moai-alfred-trust-validation | 초기 프로젝트 구조 검증 |

**실행 흐름** (선택적):
```
1. project-manager 완료
    ↓
2. 사용자 선택:
   - "품질 검증 필요" → moai-alfred-trust-validation (Level 1 빠른 스캔)
   - "건너뛰기" → 바로 완료
```

**참고**: 프로젝트 초기화 단계에서는 품질 검증이 선택사항입니다.

### 2.3 Sub-agent AskUserQuestion (Nested)

**project-manager 에이전트는 내부적으로 AskUserQuestion을 호출**하여 세부 작업을 확인할 수 있습니다.

**호출 시점**:
- 기존 프로젝트 문서 덮어쓰기 전
- 언어/프레임워크 선택 시
- 중요한 설정 변경 시

**예시** (project-manager 내부):
```typescript
AskUserQuestion({
  questions: [{
    question: "기존 product.md 파일이 존재합니다. 어떻게 처리하시겠습니까?",
    header: "파일 덮어쓰기 확인",
    options: [
      { label: "덮어쓰기", description: "기존 파일 백업 후 새 내용으로 교체" },
      { label: "병합", description: "기존 내용과 새 내용 병합" },
      { label: "건너뛰기", description: "기존 파일 유지" }
    ],
    multiSelect: false
  }]
})
```

**Nested 패턴**:
- **커맨드 레벨** (Phase 승인): Alfred가 호출 → "Phase 2 진행할까요?"
- **Sub-agent 레벨** (세부 확인): project-manager가 호출 → "파일 덮어쓸까요?"

### 2.4 프로젝트 유형별 처리 방식

#### A. 신규 프로젝트 (그린필드)

**인터뷰 흐름**:

1. **Product Discovery** (product.md 작성)
   - 핵심 미션 정의 (@DOC:MISSION-001)
   - 주요 사용자층 파악 (@SPEC:USER-001)
   - 해결할 핵심 문제 식별 (@SPEC:PROBLEM-001)
   - 차별점 및 강점 정리 (@DOC:STRATEGY-001)
   - 성공 지표 설정 (@SPEC:SUCCESS-001)

2. **Structure Blueprint** (structure.md 작성)
   - 아키텍처 전략 선택 (@DOC:ARCHITECTURE-001)
   - 모듈별 책임 구분 (@DOC:MODULES-001)
   - 외부 시스템 통합 계획 (@DOC:INTEGRATION-001)
   - 추적성 전략 정의 (@DOC:TRACEABILITY-001)

3. **Tech Stack Mapping** (tech.md 작성)
   - 언어 & 런타임 선택 (@DOC:STACK-001)
   - 핵심 프레임워크 결정 (@DOC:FRAMEWORK-001)
   - 품질 게이트 설정 (@DOC:QUALITY-001)
   - 보안 정책 정의 (@DOC:SECURITY-001)
   - 배포 채널 계획 (@DOC:DEPLOY-001)

**config.json 자동 생성**:
```json
{
  "project_name": "detected-name",
  "project_type": "single|fullstack|microservice",
  "project_language": "python|typescript|java|go|rust",
  "test_framework": "pytest|vitest|junit|go test|cargo test",
  "linter": "ruff|biome|eslint|golint|clippy",
  "formatter": "black|biome|prettier|gofmt|rustfmt",
  "coverage_target": 85,
  "mode": "personal"
}
```

#### B. 기존 프로젝트 (레거시 도입)

**Legacy Snapshot & Alignment**:

**STEP 1: 전체 프로젝트 구조 파악**

Alfred는 전체 프로젝트 구조를 파악합니다:
- tree 명령어 또는 find 명령어를 사용하여 디렉토리 구조 시각화
- node_modules, .git, dist, build, __pycache__ 등 빌드 산출물 제외
- 주요 소스 디렉토리 및 설정 파일 식별

**산출물**:
- 프로젝트 전체 폴더/파일 계층 구조 시각화
- 주요 디렉토리 식별 (src/, tests/, docs/, config/ 등)
- 언어/프레임워크 힌트 파일 확인 (package.json, pyproject.toml, go.mod 등)

**STEP 2: 병렬 분석 전략 수립**

Alfred는 Glob 패턴으로 파일 그룹을 식별합니다:
1. **설정 파일들**: *.json, *.toml, *.yaml, *.yml, *.config.js
2. **소스 코드 파일들**: src/**/*.{ts,js,py,go,rs,java}
3. **테스트 파일들**: tests/**/*.{ts,js,py,go,rs,java}, **/*.test.*, **/*.spec.*
4. **문서 파일들**: *.md, docs/**/*.md, README*, CHANGELOG*

**병렬 Read 전략**:
- 여러 파일을 동시에 Read 도구로 읽어 분석 속도 향상
- 각 파일 그룹별로 배치 처리
- 우선순위: 설정 파일 → 핵심 소스 → 테스트 → 문서

**STEP 3: 파일별 특성 분석 및 보고**

각 파일을 읽으면서 다음 정보를 수집:

1. **설정 파일 분석**
   - 프로젝트 메타데이터 (이름, 버전, 설명)
   - 의존성 목록 및 버전
   - 빌드/테스트 스크립트
   - 언어/프레임워크 확정

2. **소스 코드 분석**
   - 주요 모듈 및 클래스 식별
   - 아키텍처 패턴 추론 (MVC, 클린 아키텍처, 마이크로서비스 등)
   - 외부 API 호출 및 통합점 파악
   - 도메인 로직 핵심 영역

3. **테스트 코드 분석**
   - 테스트 프레임워크 확인
   - 커버리지 설정 파악
   - 주요 테스트 시나리오 식별
   - TDD 준수 여부 평가

4. **문서 분석**
   - 기존 README 내용
   - 아키텍처 문서 존재 여부
   - API 문서 현황
   - 설치/배포 가이드 완성도

**보고 형식**:
```markdown
## 파일별 분석 결과

### 설정 파일
- package.json: Node.js 18+, TypeScript 5.x, Vitest 테스트
- tsconfig.json: strict 모드, ESNext 타겟
- biome.json: 린터/포매터 설정 존재

### 소스 코드 (src/)
- src/core/: 핵심 비즈니스 로직 (3개 모듈)
- src/api/: REST API 엔드포인트 (5개 라우터)
- src/utils/: 유틸리티 함수 (로깅, 검증 등)
- 아키텍처: 계층형 (controller → service → repository)

### 테스트 (tests/)
- Vitest + @testing-library 사용
- 유닛 테스트 커버리지 약 60% 추정
- E2E 테스트 미비

### 문서
- README.md: 설치 가이드만 존재
- API 문서 부재
- 아키텍처 문서 부재
```

**STEP 4: 종합 분석 및 product/structure/tech 반영**

수집된 정보를 바탕으로 3대 문서에 반영:

1. **product.md 반영 내용**
   - 기존 README/문서에서 추출한 프로젝트 미션
   - 코드에서 추론한 주요 사용자층 및 시나리오
   - 해결하는 핵심 문제 역추적
   - 기존 자산을 "Legacy Context"에 보존

2. **structure.md 반영 내용**
   - 파악된 실제 디렉토리 구조
   - 모듈별 책임 분석 결과
   - 외부 시스템 통합점 (API 호출, DB 연결 등)
   - 기술 부채 항목 (@CODE 태그로 표기)

3. **tech.md 반영 내용**
   - 실제 사용 중인 언어/프레임워크/라이브러리
   - 기존 빌드/테스트 파이프라인
   - 품질 게이트 현황 (린터, 포매터, 테스트 커버리지)
   - 보안/배포 정책 파악
   - 개선 필요 항목 (TODO 태그로 표기)

**보존 정책**:
- 기존 문서를 덮어쓰지 않고 부족한 부분만 보완
- 충돌하는 내용은 "Legacy Context" 섹션에 보존
- @CODE, TODO 태그로 개선 필요 항목 표시

**최종 보고서 예시**:
```markdown
## 기존 프로젝트 분석 완료

### 환경 정보
- **언어**: TypeScript 5.x (Node.js 18+)
- **프레임워크**: Express.js
- **테스트**: Vitest (커버리지 ~60%)
- **린터/포매터**: Biome

### 주요 발견사항
1. **강점**:
   - 타입 안전성 높음 (strict 모드)
   - 모듈 구조 명확 (core/api/utils 분리)

2. **개선 필요**:
   - 테스트 커버리지 85% 미달 (TODO:TEST-COVERAGE-001)
   - API 문서 부재 (TODO:DOCS-API-001)
   - E2E 테스트 미비 (@CODE:TEST-E2E-001)

### 다음 단계
1. product/structure/tech.md 생성 완료
2. @CODE/TODO 항목 우선순위 확정
3. /alfred:1-spec으로 개선 SPEC 작성 시작
```

### 2.3 문서 생성 및 검증

**산출물**:
- `.moai/project/product.md` (비즈니스 요구사항)
- `.moai/project/structure.md` (시스템 아키텍처)
- `.moai/project/tech.md` (기술 스택 및 정책)
- `.moai/config.json` (프로젝트 설정)

**품질 검증**:
- [ ] 모든 필수 @TAG 섹션 존재 확인
- [ ] EARS 구문 형식 준수 확인
- [ ] config.json 구문 유효성 검증
- [ ] 문서 간 일관성 검증

### 2.4 완료 보고

```markdown
✅ 프로젝트 초기화 완료!

📁 생성된 문서:
- .moai/project/product.md (비즈니스 정의)
- .moai/project/structure.md (아키텍처 설계)
- .moai/project/tech.md (기술 스택)
- .moai/config.json (프로젝트 설정)

🔍 감지된 환경:
- 언어: [언어 목록]
- 프레임워크: [프레임워크 목록]
- 테스트 도구: [도구 목록]

📋 다음 단계:
1. 생성된 문서를 검토하세요
2. /alfred:1-spec으로 첫 번째 SPEC 작성
3. 필요 시 /alfred:8-project update로 재조정
```

### 2.5: 초기 구조 검증 (선택적)

프로젝트 초기화 완료 후 선택적으로 품질 검증을 실행할 수 있습니다.

**실행 조건**: 사용자가 명시적으로 요청한 경우에만

**검증 목적**:
- 프로젝트 문서와 설정 파일 기본 검증
- 초기 구조의 TRUST 원칙 준수 확인
- 설정 파일 유효성 검증

**실행 방식**:
사용자가 명시적으로 요청한 경우에만 Alfred가 trust-checker 에이전트를 호출하여 프로젝트 초기 구조 검증을 수행합니다.

**검증 항목**:
- **문서 완성도**: product/structure/tech.md 필수 섹션 존재 확인
- **설정 유효성**: config.json JSON 구문 및 필수 필드 검증
- **TAG 체계**: 문서 내 @TAG 형식 준수 확인
- **EARS 구문**: SPEC 작성 시 사용할 EARS 템플릿 검증

**검증 실행**: Level 1 빠른 스캔 (3-5초)

**검증 결과 처리**:

✅ **Pass**: 다음 단계 진행 가능
- 문서와 설정 모두 정상

⚠️ **Warning**: 경고 표시 후 진행
- 일부 선택적 섹션 누락
- 권장사항 미적용

❌ **Critical**: 수정 필요
- 필수 섹션 누락
- config.json 구문 오류
- 사용자 선택: "수정 후 재검증" 또는 "건너뛰기"

**검증 건너뛰기**:
- 기본적으로 검증은 실행되지 않음
- 사용자가 명시적으로 요청할 때만 실행


## 프로젝트 유형별 인터뷰 가이드

### 신규 프로젝트 인터뷰 영역

**Product Discovery** (product.md)
- 핵심 미션 및 가치 제안
- 주요 사용자층 및 니즈
- 해결할 핵심 문제 3가지
- 경쟁 솔루션 대비 차별점
- 측정 가능한 성공 지표

**Structure Blueprint** (structure.md)
- 시스템 아키텍처 전략
- 모듈 분리 및 책임 구분
- 외부 시스템 통합 계획
- @TAG 기반 추적성 전략

**Tech Stack Mapping** (tech.md)
- 언어/런타임 선택 및 버전
- 프레임워크 및 라이브러리
- 품질 게이트 정책 (커버리지, 린터)
- 보안 정책 및 배포 채널

### 기존 프로젝트 인터뷰 영역

**Legacy Analysis**
- 현재 코드 구조 및 모듈 파악
- 빌드/테스트 파이프라인 현황
- 기술 부채 및 제약사항 식별
- 외부 연동 및 인증 방식
- MoAI-ADK 전환 우선순위 계획

**보존 정책**: 기존 문서는 "Legacy Context" 섹션에 보존하고 @CODE/TODO 태그로 개선 필요 항목 표시

## 🏷️ TAG 시스템 적용 규칙

**섹션별 @TAG 자동 생성**:

- 미션/비전 → @DOC:MISSION-XXX, @DOC:STRATEGY-XXX
- 사용자 정의 → @SPEC:USER-XXX, @SPEC:PERSONA-XXX
- 문제 분석 → @SPEC:PROBLEM-XXX, @SPEC:SOLUTION-XXX
- 아키텍처 → @DOC:ARCHITECTURE-XXX, @SPEC:PATTERN-XXX
- 기술 스택 → @DOC:STACK-XXX, @DOC:FRAMEWORK-XXX

**레거시 프로젝트 태그**:

- 기술 부채 → @CODE:REFACTOR-XXX, @CODE:TEST-XXX, @CODE:MIGRATION-XXX
- 해결 계획 → @CODE:MIGRATION-XXX, TODO:SPEC-BACKLOG-XXX
- 품질 개선 → TODO:TEST-COVERAGE-XXX, TODO:DOCS-SYNC-XXX

## 오류 처리

### 일반적인 오류 및 해결 방법

**오류 1**: 프로젝트 언어 감지 실패
```
증상: "언어를 감지할 수 없습니다" 메시지
해결: 수동으로 언어 지정 또는 언어별 설정 파일 생성
```

**오류 2**: 기존 문서와 충돌
```
증상: product.md가 이미 존재하며 내용이 다름
해결: "Legacy Context" 섹션에 기존 내용 보존 후 새 내용 추가
```

**오류 3**: config.json 작성 실패
```
증상: JSON 구문 오류 또는 권한 거부
해결: 파일 권한 확인 (chmod 644) 또는 수동으로 config.json 생성
```

---

## /alfred:0-project update: 템플릿 최적화 (서브커맨드)

> **목적**: moai-adk update 실행 후 백업과 신규 템플릿을 비교하여 사용자 커스터마이징을 보존하면서 템플릿을 최적화합니다.

### 실행 조건

이 서브커맨드는 다음 조건에서 실행됩니다:

1. **moai-adk update 실행 후**: `config.json`의 `optimized=false` 상태
2. **템플릿 업데이트 필요**: 백업과 신규 템플릿 간 차이가 있을 때
3. **사용자 명시적 요청**: 사용자가 직접 `/alfred:0-project update` 실행

### 실행 흐름

#### Phase 1: 백업 분석 및 비교

1. **최신 백업 확인**:
   ```bash
   # .moai-backups/ 디렉토리에서 최신 백업 탐색
   ls -lt .moai-backups/ | head -1
   ```

2. **변경 사항 분석**:
   - 백업의 `.claude/` 디렉토리와 현재 템플릿 비교
   - 백업의 `.moai/project/` 문서와 현재 문서 비교
   - 사용자 커스터마이징 항목 식별

3. **비교 보고서 생성**:
   ```markdown
   ## 📊 템플릿 최적화 분석

   ### 변경 항목
   - CLAUDE.md: "## 프로젝트 정보" 섹션 보존 필요
   - settings.json: env 변수 3개 보존 필요
   - product.md: 사용자 작성 내용 있음

   ### 권장 조치
   - 스마트 병합 실행
   - 사용자 커스터마이징 보존
   - optimized=true 설정
   ```

4. **사용자 승인 대기** (AskUserQuestion):
   - 질문: "템플릿 최적화를 진행하시겠습니까?"
   - 옵션:
     - "진행" → Phase 2 실행
     - "미리보기" → 상세 변경 내역 표시 후 재확인
     - "건너뛰기" → optimized=false 유지

#### Phase 2: 스마트 병합 실행 (사용자 승인 후)

1. **스마트 병합 로직 실행**:
   - `TemplateProcessor.copy_templates()` 실행
   - CLAUDE.md: "## 프로젝트 정보" 섹션 보존
   - settings.json: env 변수 및 permissions.allow 병합

2. **optimized=true 설정**:
   ```python
   # config.json 업데이트
   config_data["project"]["optimized"] = True
   ```

3. **최적화 완료 보고**:
   ```markdown
   ✅ 템플릿 최적화 완료!

   📄 병합된 파일:
   - CLAUDE.md (프로젝트 정보 보존)
   - settings.json (env 변수 보존)

   ⚙️ config.json: optimized=true 설정 완료
   ```

### Alfred 자동화 전략

**Alfred 자동 판단**:
- project-manager 에이전트 자동 호출
- 백업 최신성 확인 (24시간 이내)
- 변경 사항 자동 분석

**Skills 자동 활성화**:
- moai-alfred-tag-scanning: TAG 체인 검증
- moai-alfred-trust-validation: TRUST 원칙 준수 확인

### 실행 예시

```bash
# moai-adk update 실행 후
moai-adk update

# 출력:
# ✓ Update complete!
# ℹ️  Next step: Run /alfred:0-project update to optimize template changes

# Alfred 실행
/alfred:0-project update

# → Phase 1: 백업 분석 및 비교 보고서 생성
# → 사용자 승인 대기
# → Phase 2: 스마트 병합 실행, optimized=true 설정
```

### 주의사항

- **백업 필수**: `.moai-backups/` 디렉토리에 백업이 없으면 실행 불가
- **수동 검토 권장**: 중요한 커스터마이징이 있다면 미리보기 확인 필수
- **충돌 해결**: 병합 충돌 발생 시 사용자 선택 요청

---

## 🚀 STEP 3: 프로젝트 맞춤형 최적화 (선택적)

**실행 조건**:
- Phase 2 (프로젝트 초기화) 완료 후
- 또는 Phase 1.1 (백업 병합) 완료 후
- 사용자가 명시적으로 요청하거나 Alfred가 자동 판단

**목적**: 프로젝트 특성에 맞는 Commands, Agents, Skills만 선택하여 경량화 (37개 스킬 → 3~5개)

### 3.1 Feature Selection 자동 실행

**Alfred는 moai-alfred-feature-selector 스킬을 자동 호출**합니다:

**스킬 입력**:
- `.moai/project/product.md` (프로젝트 카테고리 힌트)
- `.moai/project/tech.md` (주 언어, 프레임워크)
- `.moai/config.json` (프로젝트 설정)

**스킬 출력**:
```json
{
  "category": "web-api",
  "language": "python",
  "framework": "fastapi",
  "commands": ["1-spec", "2-build", "3-sync"],
  "agents": ["spec-builder", "code-builder", "doc-syncer", "git-manager", "debug-helper"],
  "skills": ["moai-lang-python", "moai-domain-web-api", "moai-domain-backend"],
  "excluded_skills_count": 34,
  "optimization_rate": "87%"
}
```

**실행 방법**:
```
Alfred: Skill("moai-alfred-feature-selector")
```

---

### 3.2 Template Generation 자동 실행

**Alfred는 moai-alfred-template-generator 스킬을 자동 호출**합니다:

**스킬 입력**:
- `.moai/.feature-selection.json` (feature-selector 출력)
- `CLAUDE.md` 템플릿
- 전체 commands/agents/skills 파일

**스킬 출력**:
- `CLAUDE.md` (맞춤형 에이전트 테이블 - 선택된 에이전트만)
- `.claude/commands/` (선택된 commands만)
- `.claude/agents/` (선택된 agents만)
- `.claude/skills/` (선택된 skills만)
- `.moai/config.json` (`optimized: true` 업데이트)

**실행 방법**:
```
Alfred: Skill("moai-alfred-template-generator")
```

---

### 3.3 최적화 완료 보고

**보고 형식**:
```markdown
✅ 프로젝트 맞춤형 최적화 완료!

📊 최적화 결과:
- **프로젝트**: {{PROJECT_NAME}}
- **카테고리**: web-api
- **주 언어**: python
- **프레임워크**: fastapi

🎯 선택된 기능:
- Commands: 4개 (0-project, 1-spec, 2-build, 3-sync)
- Agents: 5개 (spec-builder, code-builder, doc-syncer, git-manager, debug-helper)
- Skills: 3개 (moai-lang-python, moai-domain-web-api, moai-domain-backend)

💡 경량화 효과:
- 제외된 스킬: 34개
- 경량화: 87%
- CLAUDE.md: 맞춤형 에이전트 테이블 생성

📋 다음 단계:
1. CLAUDE.md 파일 확인 (5개 에이전트만 표시)
2. /alfred:1-spec "첫 기능" 실행
3. MoAI-ADK 워크플로우 시작
```

---

### 3.4 Phase 3 건너뛰기 (선택적)

**사용자는 Phase 3를 건너뛸 수 있습니다**:

**건너뛰기 조건**:
- 사용자가 명시적으로 "건너뛰기" 선택
- Alfred 자동 판단 시 "간단한 프로젝트" (기본 기능만 필요)

**건너뛰기 효과**:
- 전체 37개 스킬 유지 (경량화 없음)
- CLAUDE.md 템플릿 기본 9개 에이전트 유지
- config.json의 `optimized: false` 유지

---

## 다음 단계

**권장사항**: 다음 단계 진행 전 `/clear` 또는 `/new` 명령으로 새로운 대화 세션을 시작하면 더 나은 성능과 컨텍스트 관리를 경험할 수 있습니다.

초기화 완료 후:

- **신규 프로젝트**: `/alfred:1-spec`을 실행해 설계 기반 SPEC 백로그 생성
- **레거시 프로젝트**: product/structure/tech 문서의 @CODE/@CODE/TODO 항목 검토 후 우선순위 확정
- **설정 변경**: `/alfred:0-project`를 다시 실행하여 문서 갱신
- **템플릿 최적화**: `moai-adk update` 후 `/alfred:0-project update` 실행

## 관련 명령어

- `/alfred:1-spec` - SPEC 작성 시작
- `/alfred:9-update` - MoAI-ADK 업데이트
- `moai doctor` - 시스템 진단
- `moai status` - 프로젝트 상태 확인<|MERGE_RESOLUTION|>--- conflicted
+++ resolved
@@ -332,11 +332,7 @@
 ("진행", "수정 [내용]", "중단" 중 선택)
 ```
 
-<<<<<<< HEAD
-### 1.4 사용자 승인 대기 (AskUserQuestion)
-=======
 ### 1.5 사용자 승인 대기 (AskUserQuestion) (사용자가 "새로 작성" 선택 시)
->>>>>>> a9e9ee34
 
 Alfred는 project-manager의 인터뷰 계획 보고서를 받은 후, **AskUserQuestion 도구를 호출하여 사용자 승인을 받습니다**:
 
