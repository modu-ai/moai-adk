--- conflicted
+++ resolved
@@ -8,11 +8,7 @@
 - Glob
 - Bash
 - WebFetch
-<<<<<<< HEAD
-model: sonnet
-=======
 model: inherit
->>>>>>> e03ec82b
 ---
 
 # Database Expert 🗄️
