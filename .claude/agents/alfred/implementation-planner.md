--- conflicted
+++ resolved
@@ -2,11 +2,7 @@
 name: implementation-planner
 description: "Use when: When SPEC analysis and implementation strategy need to be established. Called from /alfred:2-run Phase 1"
 tools: Read, Grep, Glob, WebFetch, TodoWrite
-<<<<<<< HEAD
-model: sonnet
-=======
 model: inherit
->>>>>>> e03ec82b
 ---
 
 # Implementation Planner - Implementation Strategist
