--- conflicted
+++ resolved
@@ -1,6 +1,4 @@
 {
-<<<<<<< HEAD
-=======
   "companyAnnouncements": [
     "계획 우선: 혼란을 피하기 위해 먼저 만들 것을 적어놓세요 (/alfred:1-plan)",
     "✅ 5가지 약속: 테스트 우선 + 읽기 쉬운 코드 + 깔끔한 조직 + 보안 + 추적 가능",
@@ -25,7 +23,6 @@
     "안전한 업데이트: 'moai-adk update'로 새 기능 안전하게 추가",
     "🧹 작업 완료 후: '/clear'로 다음 작업을 위해 대화 정리"
   ],
->>>>>>> b94bf235
   "env": {},
   "hooks": {
     "SessionStart": [
