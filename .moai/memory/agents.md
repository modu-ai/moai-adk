# MoAI-ADK Agents Reference

<<<<<<< HEAD
## Overview

This document defines 27 specialized MoAI-ADK agents available for delegation. Each agent has specific capabilities and optimal use cases.

## Core Principles

1. **Delegation Priority**: Always delegate to specialized agents first
2. **Context Transfer**: Pass relevant results between agents using context parameter
3. **Specialization**: Each agent handles specific domain tasks
4. **Quality Gates**: All agents follow TRUST 5 principles

## Agent Categories

### Specification & Planning

#### `spec-builder`
- **Purpose**: Create EARS-format specifications from user requirements
- **Use Cases**: New features, system requirements, API specifications
- **Delegation Trigger**: User requests for planning, requirements, specifications
- **Output**: Structured EARS specification document

#### `plan`
- **Purpose**: Decompose complex tasks into executable steps
- **Use Cases**: Multi-step implementations, project planning
- **Delegation Trigger**: Complex user requests requiring breakdown
- **Output**: Step-by-step execution plan

### Implementation

#### `tdd-implementer`
- **Purpose**: Execute Red-Green-Refactor TDD cycle
- **Use Cases**: Feature implementation, code development
- **Delegation Trigger**: "implement X", "build Y", "create Z"
- **Process**:
  1. Write failing tests (Red)
  2. Implement minimum code (Green)
  3. Refactor for quality (Refactor)

#### `backend-expert`
- **Purpose**: Server-side architecture and implementation
- **Use Cases**: API development, database integration, microservices
- **Delegation Trigger**: Backend-related tasks, server development
- **Specialties**: REST APIs, GraphQL, database design

#### `frontend-expert`
- **Purpose**: Client-side development and UI implementation
- **Use Cases**: Web applications, React components, user interfaces
- **Delegation Trigger**: Frontend development, UI implementation
- **Specialties**: React, Vue, Angular, state management

#### `database-expert`
- **Purpose**: Database design, optimization, and migrations
- **Use Cases**: Schema design, query optimization, data modeling
- **Delegation Trigger**: Database-related tasks, performance issues
- **Specialties**: SQL, NoSQL, migrations, performance tuning

### Quality & Security

#### `security-expert`
- **Purpose**: Security analysis, vulnerability assessment
- **Use Cases**: Security audits, penetration testing, secure coding
- **Delegation Trigger**: Security-related concerns, OWASP compliance
- **Standards**: OWASP Top 10, security best practices

#### `quality-gate`
- **Purpose**: Code quality validation and TRUST 5 enforcement
- **Use Cases**: Code reviews, quality checks, compliance validation
- **Delegation Trigger**: Quality assurance, code validation
- **Criteria**: Test coverage, code standards, security compliance

#### `test-engineer`
- **Purpose**: Comprehensive testing strategy and implementation
- **Use Cases**: Unit tests, integration tests, E2E testing
- **Delegation Trigger**: Testing requirements, quality assurance
- **Specialties**: Test automation, coverage analysis

### Architecture & Design

#### `api-designer`
- **Purpose**: API architecture and endpoint design
- **Use Cases**: REST API design, GraphQL schemas, API documentation
- **Delegation Trigger**: API-related design tasks
- **Standards**: REST principles, OpenAPI specifications

#### `component-designer`
- **Purpose**: Reusable component architecture
- **Use Cases**: Design systems, component libraries, UI kits
- **Delegation Trigger**: Component design, system architecture
- **Principles**: Atomic design, reusability patterns

#### `ui-ux-expert`
- **Purpose**: User experience and interface design
- **Use Cases**: UX analysis, interface design, usability testing
- **Delegation Trigger**: UX-related tasks, user experience optimization
- **Standards**: WCAG 2.1, usability principles

### DevOps & Infrastructure

#### `devops-expert`
- **Purpose**: Deployment pipelines, infrastructure management
- **Use Cases**: CI/CD setup, cloud deployment, infrastructure as code
- **Delegation Trigger**: Deployment, infrastructure tasks
- **Specialties**: Docker, Kubernetes, cloud platforms

#### `monitoring-expert`
- **Purpose**: System monitoring, alerting, observability
- **Use Cases**: Monitoring setup, alerting systems, performance monitoring
- **Delegation Trigger**: Monitoring requirements, system observability
- **Specialties**: Metrics, logging, distributed tracing

#### `performance-engineer`
- **Purpose**: Performance optimization and analysis
- **Use Cases**: Performance tuning, bottleneck analysis, optimization
- **Delegation Trigger**: Performance issues, optimization requirements
- **Focus**: Application performance, database optimization

### Data & Integration

#### `migration-expert`
- **Purpose**: Database migrations and data transformations
- **Use Cases**: Schema migrations, data transfers, legacy system migration
- **Delegation Trigger**: Migration-related tasks, data transformations
- **Specialties**: Zero-downtime migrations, data integrity

#### `data-engineer`
- **Purpose**: Data pipeline development and ETL processes
- **Use Cases**: Data processing, ETL pipelines, data warehouse
- **Delegation Trigger**: Data engineering tasks, pipeline development
- **Specialties**: Big data, real-time processing

### Documentation & Communication

#### `docs-manager`
- **Purpose**: Technical documentation and knowledge management
- **Use Cases**: API documentation, user guides, knowledge bases
- **Delegation Trigger**: Documentation requirements, knowledge management
- **Standards**: Technical writing standards, documentation architecture

#### `git-manager`
- **Purpose**: Git workflow management and version control
- **Use Cases**: Branch management, pull requests, release management
- **Delegation Trigger**: Git-related tasks, version control
- **Specialties**: GitHub Flow, GitOps, release automation

### Project Management

#### `project-manager`
- **Purpose**: Project coordination and workflow management
- **Use Cases**: Project planning, milestone tracking, team coordination
- **Delegation Trigger**: Project management tasks, workflow optimization
- **Focus**: Agile methodologies, project delivery

#### `accessibility-expert`
- **Purpose**: Accessibility compliance and inclusive design
- **Use Cases**: WCAG compliance, accessibility testing, inclusive design
- **Delegation Trigger**: Accessibility requirements, compliance checks
- **Standards**: WCAG 2.1 AA/AAA, Section 508

### Specialized Tools

#### `agent-factory`
- **Purpose**: Create and configure new Claude Code agents
- **Use Cases**: Custom agent development, agent configuration
- **Delegation Trigger**: Agent creation, customization requirements
- **Output**: Configured agent definitions

#### `skill-factory`
- **Purpose**: Create and manage MoAI skill definitions
- **Use Cases**: Skill development, skill library management
- **Delegation Trigger**: Skill creation, skill optimization
- **Output**: Skill definition files

#### `format-expert`
- **Purpose**: Code formatting and style enforcement
- **Use Cases**: Code formatting, style guide compliance
- **Delegation Trigger**: Formatting requirements, style consistency
- **Specialties**: Language-specific formatters, linting

#### `debug-helper`
- **Purpose**: Error analysis and debugging assistance
- **Use Cases**: Runtime errors, debugging complex issues
- **Delegation Trigger**: Error analysis, debugging requirements
- **Process**: Error analysis → Root cause identification → Solution proposal

### System Agents (Claude Code Native)

#### `explore`
- **Purpose**: Codebase discovery and file system exploration
- **Use Cases**: Code navigation, file search, project structure analysis
- **Delegation Trigger**: Exploration tasks, file system operations
- **Scope**: Read-only operations, code analysis

#### `plan`
- **Purpose**: Strategic decomposition and planning
- **Use Cases**: Complex task breakdown, strategic planning
- **Delegation Trigger**: High-level planning, strategy development
- **Output**: Structured execution plans

## Delegation Patterns

### Simple Delegation
```
User: "Implement user authentication"
→ Delegate: tdd-implementer
→ Context: SPEC-001, security requirements
```

### Complex Workflow
```
User: "Build e-commerce platform"
→ 1. spec-builder (requirements)
→ 2. api-designer (API design)
→ 3. backend-expert (implementation)
→ 4. security-expert (security)
→ 5. docs-manager (documentation)
```

### Error Handling
```
Error: "Implementation failed"
→ 1. debug-helper (analyze error)
→ 2. relevant expert (fix issue)
→ 3. quality-gate (validate fix)
```

## Best Practices

1. **Always provide context**: Pass relevant information between agents
2. **Use appropriate agents**: Match task complexity to agent specialization
3. **Validate results**: Use quality-gate for critical implementations
4. **Handle errors gracefully**: Use debug-helper for troubleshooting
5. **Document outcomes**: Use docs-manager for knowledge capture

## Agent Selection Matrix

| Task Type | Primary Agent | Secondary Agents |
|------------|---------------|------------------|
| Requirements | spec-builder | docs-manager |
| Implementation | tdd-implementer | domain-expert, security-expert |
| API Design | api-designer | backend-expert |
| UI Development | frontend-expert | component-designer, ui-ux-expert |
| Database | database-expert | migration-expert |
| Security | security-expert | quality-gate |
| Performance | performance-engineer | monitoring-expert |
| Deployment | devops-expert | monitoring-expert |
| Documentation | docs-manager | domain-expert |
| Testing | test-engineer | quality-gate |
| Debugging | debug-helper | relevant domain expert |
=======
Alfred의 에이전트 위임 참조. 각 에이전트는 특정 작업에 최적화되어 있다.

## Planning & Specification

- `spec-builder`: EARS 포맷 SPEC 생성
- `plan`: 복잡한 작업을 단계별로 분해

## Implementation

- `tdd-implementer`: TDD 사이클 (RED-GREEN-REFACTOR) 실행
- `backend-expert`: 백엔드 아키텍처 및 API 개발
- `frontend-expert`: 프론트엔드 UI 컴포넌트 개발
- `database-expert`: 데이터베이스 설계 및 최적화

## Quality & Testing

- `security-expert`: 보안 분석 및 OWASP 검증
- `quality-gate`: 코드 품질 검증 (TRUST 5)
- `test-engineer`: 테스트 전략 및 구현

## Architecture & Design

- `api-designer`: REST/GraphQL API 설계
- `component-designer`: 재사용 가능한 컴포넌트 설계
- `ui-ux-expert`: 사용자 경험 및 인터페이스 설계

## DevOps & Infrastructure

- `devops-expert`: CI/CD 파이프라인 및 배포
- `monitoring-expert`: 모니터링 및 관찰성
- `performance-engineer`: 성능 최적화 및 분석

## Data & Integration

- `migration-expert`: 데이터베이스 마이그레이션
- `data-engineer`: 데이터 파이프라인 개발

## Documentation & Process

- `docs-manager`: 기술 문서 및 API 문서 생성
- `git-manager`: Git 워크플로우 및 버전 관리
- `project-manager`: 프로젝트 조정 및 계획

## Specialized Services

- `accessibility-expert`: WCAG 접근성 검증
- `debug-helper`: 오류 분석 및 해결책 제시
- `agent-factory`: 새로운 에이전트 생성 및 설정
- `skill-factory`: Skill 정의 생성 및 관리
- `format-expert`: 코드 포매팅 및 스타일 일관성

## System Agents

- `Explore`: 코드베이스 탐색 및 파일 시스템 분석
- `Plan`: 전략 분해 및 계획 수립

---

**위임 원칙**:
1. Alfred는 항상 Task()로 전문 에이전트에게 위임한다.
2. 요청의 복잡도와 의존성을 분석하여 순차 또는 병렬로 조율한다.
3. 각 에이전트의 결과를 다음 에이전트의 컨텍스트로 전달한다.

**에이전트 선택 기준**:
- 단순 작업 (1개 파일): 1-2개 에이전트 순차 실행
- 중간 작업 (3-5개 파일): 2-3개 에이전트 순차 실행
- 복잡한 작업 (10+개 파일): 5+개 에이전트 병렬/순차 혼합

---

자세한 에이전트 설명은 CLAUDE.md를 참고한다.
>>>>>>> b218b672
<|MERGE_RESOLUTION|>--- conflicted
+++ resolved
@@ -1,255 +1,5 @@
 # MoAI-ADK Agents Reference
 
-<<<<<<< HEAD
-## Overview
-
-This document defines 27 specialized MoAI-ADK agents available for delegation. Each agent has specific capabilities and optimal use cases.
-
-## Core Principles
-
-1. **Delegation Priority**: Always delegate to specialized agents first
-2. **Context Transfer**: Pass relevant results between agents using context parameter
-3. **Specialization**: Each agent handles specific domain tasks
-4. **Quality Gates**: All agents follow TRUST 5 principles
-
-## Agent Categories
-
-### Specification & Planning
-
-#### `spec-builder`
-- **Purpose**: Create EARS-format specifications from user requirements
-- **Use Cases**: New features, system requirements, API specifications
-- **Delegation Trigger**: User requests for planning, requirements, specifications
-- **Output**: Structured EARS specification document
-
-#### `plan`
-- **Purpose**: Decompose complex tasks into executable steps
-- **Use Cases**: Multi-step implementations, project planning
-- **Delegation Trigger**: Complex user requests requiring breakdown
-- **Output**: Step-by-step execution plan
-
-### Implementation
-
-#### `tdd-implementer`
-- **Purpose**: Execute Red-Green-Refactor TDD cycle
-- **Use Cases**: Feature implementation, code development
-- **Delegation Trigger**: "implement X", "build Y", "create Z"
-- **Process**:
-  1. Write failing tests (Red)
-  2. Implement minimum code (Green)
-  3. Refactor for quality (Refactor)
-
-#### `backend-expert`
-- **Purpose**: Server-side architecture and implementation
-- **Use Cases**: API development, database integration, microservices
-- **Delegation Trigger**: Backend-related tasks, server development
-- **Specialties**: REST APIs, GraphQL, database design
-
-#### `frontend-expert`
-- **Purpose**: Client-side development and UI implementation
-- **Use Cases**: Web applications, React components, user interfaces
-- **Delegation Trigger**: Frontend development, UI implementation
-- **Specialties**: React, Vue, Angular, state management
-
-#### `database-expert`
-- **Purpose**: Database design, optimization, and migrations
-- **Use Cases**: Schema design, query optimization, data modeling
-- **Delegation Trigger**: Database-related tasks, performance issues
-- **Specialties**: SQL, NoSQL, migrations, performance tuning
-
-### Quality & Security
-
-#### `security-expert`
-- **Purpose**: Security analysis, vulnerability assessment
-- **Use Cases**: Security audits, penetration testing, secure coding
-- **Delegation Trigger**: Security-related concerns, OWASP compliance
-- **Standards**: OWASP Top 10, security best practices
-
-#### `quality-gate`
-- **Purpose**: Code quality validation and TRUST 5 enforcement
-- **Use Cases**: Code reviews, quality checks, compliance validation
-- **Delegation Trigger**: Quality assurance, code validation
-- **Criteria**: Test coverage, code standards, security compliance
-
-#### `test-engineer`
-- **Purpose**: Comprehensive testing strategy and implementation
-- **Use Cases**: Unit tests, integration tests, E2E testing
-- **Delegation Trigger**: Testing requirements, quality assurance
-- **Specialties**: Test automation, coverage analysis
-
-### Architecture & Design
-
-#### `api-designer`
-- **Purpose**: API architecture and endpoint design
-- **Use Cases**: REST API design, GraphQL schemas, API documentation
-- **Delegation Trigger**: API-related design tasks
-- **Standards**: REST principles, OpenAPI specifications
-
-#### `component-designer`
-- **Purpose**: Reusable component architecture
-- **Use Cases**: Design systems, component libraries, UI kits
-- **Delegation Trigger**: Component design, system architecture
-- **Principles**: Atomic design, reusability patterns
-
-#### `ui-ux-expert`
-- **Purpose**: User experience and interface design
-- **Use Cases**: UX analysis, interface design, usability testing
-- **Delegation Trigger**: UX-related tasks, user experience optimization
-- **Standards**: WCAG 2.1, usability principles
-
-### DevOps & Infrastructure
-
-#### `devops-expert`
-- **Purpose**: Deployment pipelines, infrastructure management
-- **Use Cases**: CI/CD setup, cloud deployment, infrastructure as code
-- **Delegation Trigger**: Deployment, infrastructure tasks
-- **Specialties**: Docker, Kubernetes, cloud platforms
-
-#### `monitoring-expert`
-- **Purpose**: System monitoring, alerting, observability
-- **Use Cases**: Monitoring setup, alerting systems, performance monitoring
-- **Delegation Trigger**: Monitoring requirements, system observability
-- **Specialties**: Metrics, logging, distributed tracing
-
-#### `performance-engineer`
-- **Purpose**: Performance optimization and analysis
-- **Use Cases**: Performance tuning, bottleneck analysis, optimization
-- **Delegation Trigger**: Performance issues, optimization requirements
-- **Focus**: Application performance, database optimization
-
-### Data & Integration
-
-#### `migration-expert`
-- **Purpose**: Database migrations and data transformations
-- **Use Cases**: Schema migrations, data transfers, legacy system migration
-- **Delegation Trigger**: Migration-related tasks, data transformations
-- **Specialties**: Zero-downtime migrations, data integrity
-
-#### `data-engineer`
-- **Purpose**: Data pipeline development and ETL processes
-- **Use Cases**: Data processing, ETL pipelines, data warehouse
-- **Delegation Trigger**: Data engineering tasks, pipeline development
-- **Specialties**: Big data, real-time processing
-
-### Documentation & Communication
-
-#### `docs-manager`
-- **Purpose**: Technical documentation and knowledge management
-- **Use Cases**: API documentation, user guides, knowledge bases
-- **Delegation Trigger**: Documentation requirements, knowledge management
-- **Standards**: Technical writing standards, documentation architecture
-
-#### `git-manager`
-- **Purpose**: Git workflow management and version control
-- **Use Cases**: Branch management, pull requests, release management
-- **Delegation Trigger**: Git-related tasks, version control
-- **Specialties**: GitHub Flow, GitOps, release automation
-
-### Project Management
-
-#### `project-manager`
-- **Purpose**: Project coordination and workflow management
-- **Use Cases**: Project planning, milestone tracking, team coordination
-- **Delegation Trigger**: Project management tasks, workflow optimization
-- **Focus**: Agile methodologies, project delivery
-
-#### `accessibility-expert`
-- **Purpose**: Accessibility compliance and inclusive design
-- **Use Cases**: WCAG compliance, accessibility testing, inclusive design
-- **Delegation Trigger**: Accessibility requirements, compliance checks
-- **Standards**: WCAG 2.1 AA/AAA, Section 508
-
-### Specialized Tools
-
-#### `agent-factory`
-- **Purpose**: Create and configure new Claude Code agents
-- **Use Cases**: Custom agent development, agent configuration
-- **Delegation Trigger**: Agent creation, customization requirements
-- **Output**: Configured agent definitions
-
-#### `skill-factory`
-- **Purpose**: Create and manage MoAI skill definitions
-- **Use Cases**: Skill development, skill library management
-- **Delegation Trigger**: Skill creation, skill optimization
-- **Output**: Skill definition files
-
-#### `format-expert`
-- **Purpose**: Code formatting and style enforcement
-- **Use Cases**: Code formatting, style guide compliance
-- **Delegation Trigger**: Formatting requirements, style consistency
-- **Specialties**: Language-specific formatters, linting
-
-#### `debug-helper`
-- **Purpose**: Error analysis and debugging assistance
-- **Use Cases**: Runtime errors, debugging complex issues
-- **Delegation Trigger**: Error analysis, debugging requirements
-- **Process**: Error analysis → Root cause identification → Solution proposal
-
-### System Agents (Claude Code Native)
-
-#### `explore`
-- **Purpose**: Codebase discovery and file system exploration
-- **Use Cases**: Code navigation, file search, project structure analysis
-- **Delegation Trigger**: Exploration tasks, file system operations
-- **Scope**: Read-only operations, code analysis
-
-#### `plan`
-- **Purpose**: Strategic decomposition and planning
-- **Use Cases**: Complex task breakdown, strategic planning
-- **Delegation Trigger**: High-level planning, strategy development
-- **Output**: Structured execution plans
-
-## Delegation Patterns
-
-### Simple Delegation
-```
-User: "Implement user authentication"
-→ Delegate: tdd-implementer
-→ Context: SPEC-001, security requirements
-```
-
-### Complex Workflow
-```
-User: "Build e-commerce platform"
-→ 1. spec-builder (requirements)
-→ 2. api-designer (API design)
-→ 3. backend-expert (implementation)
-→ 4. security-expert (security)
-→ 5. docs-manager (documentation)
-```
-
-### Error Handling
-```
-Error: "Implementation failed"
-→ 1. debug-helper (analyze error)
-→ 2. relevant expert (fix issue)
-→ 3. quality-gate (validate fix)
-```
-
-## Best Practices
-
-1. **Always provide context**: Pass relevant information between agents
-2. **Use appropriate agents**: Match task complexity to agent specialization
-3. **Validate results**: Use quality-gate for critical implementations
-4. **Handle errors gracefully**: Use debug-helper for troubleshooting
-5. **Document outcomes**: Use docs-manager for knowledge capture
-
-## Agent Selection Matrix
-
-| Task Type | Primary Agent | Secondary Agents |
-|------------|---------------|------------------|
-| Requirements | spec-builder | docs-manager |
-| Implementation | tdd-implementer | domain-expert, security-expert |
-| API Design | api-designer | backend-expert |
-| UI Development | frontend-expert | component-designer, ui-ux-expert |
-| Database | database-expert | migration-expert |
-| Security | security-expert | quality-gate |
-| Performance | performance-engineer | monitoring-expert |
-| Deployment | devops-expert | monitoring-expert |
-| Documentation | docs-manager | domain-expert |
-| Testing | test-engineer | quality-gate |
-| Debugging | debug-helper | relevant domain expert |
-=======
 Alfred의 에이전트 위임 참조. 각 에이전트는 특정 작업에 최적화되어 있다.
 
 ## Planning & Specification
@@ -320,5 +70,4 @@
 
 ---
 
-자세한 에이전트 설명은 CLAUDE.md를 참고한다.
->>>>>>> b218b672
+자세한 에이전트 설명은 CLAUDE.md를 참고한다.